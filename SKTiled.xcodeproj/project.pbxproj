// !$*UTF8*$!
{
	archiveVersion = 1;
	classes = {
	};
	objectVersion = 46;
	objects = {

/* Begin PBXBuildFile section */
		4C0924B91F0EE538009CA37E /* objects-test-16x16.png in Resources */ = {isa = PBXBuildFile; fileRef = 4C0924B71F0EE538009CA37E /* objects-test-16x16.png */; };
		4C0924BA1F0EE538009CA37E /* objects-test-16x16.png in Resources */ = {isa = PBXBuildFile; fileRef = 4C0924B71F0EE538009CA37E /* objects-test-16x16.png */; };
		4C0924BB1F0EE538009CA37E /* object-rotation.tmx in Resources */ = {isa = PBXBuildFile; fileRef = 4C0924B81F0EE538009CA37E /* object-rotation.tmx */; };
		4C0924BC1F0EE538009CA37E /* object-rotation.tmx in Resources */ = {isa = PBXBuildFile; fileRef = 4C0924B81F0EE538009CA37E /* object-rotation.tmx */; };
		4C0924C11F118927009CA37E /* test-objects-24x24.tsx in Resources */ = {isa = PBXBuildFile; fileRef = 4C0924BF1F118927009CA37E /* test-objects-24x24.tsx */; };
		4C0924C21F118927009CA37E /* test-objects-24x24.tsx in Resources */ = {isa = PBXBuildFile; fileRef = 4C0924BF1F118927009CA37E /* test-objects-24x24.tsx */; };
		4C0924C31F118927009CA37E /* test-objects-24x24.png in Resources */ = {isa = PBXBuildFile; fileRef = 4C0924C01F118927009CA37E /* test-objects-24x24.png */; };
		4C0924C41F118927009CA37E /* test-objects-24x24.png in Resources */ = {isa = PBXBuildFile; fileRef = 4C0924C01F118927009CA37E /* test-objects-24x24.png */; };
		4C0924D71F127DC0009CA37E /* tetris-bar-32x8.tsx in Resources */ = {isa = PBXBuildFile; fileRef = 4C0924C81F127DC0009CA37E /* tetris-bar-32x8.tsx */; };
		4C0924D81F127DC0009CA37E /* tetris-bar-32x8.tsx in Resources */ = {isa = PBXBuildFile; fileRef = 4C0924C81F127DC0009CA37E /* tetris-bar-32x8.tsx */; };
		4C0924D91F127DC0009CA37E /* tetris-lshape-24x16.tsx in Resources */ = {isa = PBXBuildFile; fileRef = 4C0924C91F127DC0009CA37E /* tetris-lshape-24x16.tsx */; };
		4C0924DA1F127DC0009CA37E /* tetris-lshape-24x16.tsx in Resources */ = {isa = PBXBuildFile; fileRef = 4C0924C91F127DC0009CA37E /* tetris-lshape-24x16.tsx */; };
		4C0924DB1F127DC0009CA37E /* tetris-square-8x8.tsx in Resources */ = {isa = PBXBuildFile; fileRef = 4C0924CA1F127DC0009CA37E /* tetris-square-8x8.tsx */; };
		4C0924DC1F127DC0009CA37E /* tetris-square-8x8.tsx in Resources */ = {isa = PBXBuildFile; fileRef = 4C0924CA1F127DC0009CA37E /* tetris-square-8x8.tsx */; };
		4C0924DD1F127DC0009CA37E /* tetris-square-16x16.tsx in Resources */ = {isa = PBXBuildFile; fileRef = 4C0924CB1F127DC0009CA37E /* tetris-square-16x16.tsx */; };
		4C0924DE1F127DC0009CA37E /* tetris-square-16x16.tsx in Resources */ = {isa = PBXBuildFile; fileRef = 4C0924CB1F127DC0009CA37E /* tetris-square-16x16.tsx */; };
		4C0924DF1F127DC0009CA37E /* tetris-tshape-24x16.tsx in Resources */ = {isa = PBXBuildFile; fileRef = 4C0924CC1F127DC0009CA37E /* tetris-tshape-24x16.tsx */; };
		4C0924E01F127DC0009CA37E /* tetris-tshape-24x16.tsx in Resources */ = {isa = PBXBuildFile; fileRef = 4C0924CC1F127DC0009CA37E /* tetris-tshape-24x16.tsx */; };
		4C0924E11F127DC0009CA37E /* bar-32x8.png in Resources */ = {isa = PBXBuildFile; fileRef = 4C0924CD1F127DC0009CA37E /* bar-32x8.png */; };
		4C0924E21F127DC0009CA37E /* bar-32x8.png in Resources */ = {isa = PBXBuildFile; fileRef = 4C0924CD1F127DC0009CA37E /* bar-32x8.png */; };
		4C0924E31F127DC0009CA37E /* lshape-24x16.png in Resources */ = {isa = PBXBuildFile; fileRef = 4C0924CE1F127DC0009CA37E /* lshape-24x16.png */; };
		4C0924E41F127DC0009CA37E /* lshape-24x16.png in Resources */ = {isa = PBXBuildFile; fileRef = 4C0924CE1F127DC0009CA37E /* lshape-24x16.png */; };
		4C0924E51F127DC0009CA37E /* square-8x8.png in Resources */ = {isa = PBXBuildFile; fileRef = 4C0924CF1F127DC0009CA37E /* square-8x8.png */; };
		4C0924E61F127DC0009CA37E /* square-8x8.png in Resources */ = {isa = PBXBuildFile; fileRef = 4C0924CF1F127DC0009CA37E /* square-8x8.png */; };
		4C0924E71F127DC0009CA37E /* square-16x16.png in Resources */ = {isa = PBXBuildFile; fileRef = 4C0924D01F127DC0009CA37E /* square-16x16.png */; };
		4C0924E81F127DC0009CA37E /* square-16x16.png in Resources */ = {isa = PBXBuildFile; fileRef = 4C0924D01F127DC0009CA37E /* square-16x16.png */; };
		4C0924EB1F127DC0009CA37E /* tetris-layer1-336x240.png in Resources */ = {isa = PBXBuildFile; fileRef = 4C0924D21F127DC0009CA37E /* tetris-layer1-336x240.png */; };
		4C0924EC1F127DC0009CA37E /* tetris-layer1-336x240.png in Resources */ = {isa = PBXBuildFile; fileRef = 4C0924D21F127DC0009CA37E /* tetris-layer1-336x240.png */; };
		4C0924ED1F127DC0009CA37E /* tetris-layer2-336x240.png in Resources */ = {isa = PBXBuildFile; fileRef = 4C0924D31F127DC0009CA37E /* tetris-layer2-336x240.png */; };
		4C0924EE1F127DC0009CA37E /* tetris-layer2-336x240.png in Resources */ = {isa = PBXBuildFile; fileRef = 4C0924D31F127DC0009CA37E /* tetris-layer2-336x240.png */; };
		4C0924EF1F127DC0009CA37E /* tetris-layer3-336x240.png in Resources */ = {isa = PBXBuildFile; fileRef = 4C0924D41F127DC0009CA37E /* tetris-layer3-336x240.png */; };
		4C0924F01F127DC0009CA37E /* tetris-layer3-336x240.png in Resources */ = {isa = PBXBuildFile; fileRef = 4C0924D41F127DC0009CA37E /* tetris-layer3-336x240.png */; };
		4C0924F11F127DC0009CA37E /* tetris-layer4-336x240.png in Resources */ = {isa = PBXBuildFile; fileRef = 4C0924D51F127DC0009CA37E /* tetris-layer4-336x240.png */; };
		4C0924F21F127DC0009CA37E /* tetris-layer4-336x240.png in Resources */ = {isa = PBXBuildFile; fileRef = 4C0924D51F127DC0009CA37E /* tetris-layer4-336x240.png */; };
		4C0924F31F127DC0009CA37E /* tshape-24x16.png in Resources */ = {isa = PBXBuildFile; fileRef = 4C0924D61F127DC0009CA37E /* tshape-24x16.png */; };
		4C0924F41F127DC0009CA37E /* tshape-24x16.png in Resources */ = {isa = PBXBuildFile; fileRef = 4C0924D61F127DC0009CA37E /* tshape-24x16.png */; };
		4C0924F61F127E00009CA37E /* tetris-dynamics.tmx in Resources */ = {isa = PBXBuildFile; fileRef = 4C0924F51F127E00009CA37E /* tetris-dynamics.tmx */; };
		4C0924F71F127E00009CA37E /* tetris-dynamics.tmx in Resources */ = {isa = PBXBuildFile; fileRef = 4C0924F51F127E00009CA37E /* tetris-dynamics.tmx */; };
		4C0924F91F12A261009CA37E /* test-objects-8x8.png in Resources */ = {isa = PBXBuildFile; fileRef = 4C0924F81F12A261009CA37E /* test-objects-8x8.png */; };
		4C0924FA1F12A261009CA37E /* test-objects-8x8.png in Resources */ = {isa = PBXBuildFile; fileRef = 4C0924F81F12A261009CA37E /* test-objects-8x8.png */; };
		4C0924FC1F12A34E009CA37E /* test-objects-8x8.tsx in Resources */ = {isa = PBXBuildFile; fileRef = 4C0924FB1F12A34E009CA37E /* test-objects-8x8.tsx */; };
		4C0924FD1F12A34E009CA37E /* test-objects-8x8.tsx in Resources */ = {isa = PBXBuildFile; fileRef = 4C0924FB1F12A34E009CA37E /* test-objects-8x8.tsx */; };
		4C1774A11D90999C000C0AFD /* DemoFiles.plist in Resources */ = {isa = PBXBuildFile; fileRef = 4CA3DA0D1D8AF07C001E165A /* DemoFiles.plist */; };
		4C1774A21D90999C000C0AFD /* hex1-65x65.tmx in Resources */ = {isa = PBXBuildFile; fileRef = 4CFEA35B1D8D04320055C150 /* hex1-65x65.tmx */; };
		4C1774A41D90999C000C0AFD /* isometric-130x66.tmx in Resources */ = {isa = PBXBuildFile; fileRef = 4CD6D2D91D8B9EA10083DA7B /* isometric-130x66.tmx */; };
		4C1774A51D90999C000C0AFD /* ortho4-16x16.tmx in Resources */ = {isa = PBXBuildFile; fileRef = 4C88E1AA1D8A241F00FCCFA3 /* ortho4-16x16.tmx */; };
		4C1774A61D90999C000C0AFD /* roguelike-16x16.tmx in Resources */ = {isa = PBXBuildFile; fileRef = 4C88E18B1D8A1BC400FCCFA3 /* roguelike-16x16.tmx */; };
		4C1774A71D90999C000C0AFD /* staggered-64x33.tmx in Resources */ = {isa = PBXBuildFile; fileRef = 4CFEA3561D8D02D20055C150 /* staggered-64x33.tmx */; };
		4C1774A81D90999C000C0AFD /* hex-65x65-65x230.png in Resources */ = {isa = PBXBuildFile; fileRef = 4CFEA35A1D8D04320055C150 /* hex-65x65-65x230.png */; };
		4C1774AA1D90999C000C0AFD /* isometric-130x230.png in Resources */ = {isa = PBXBuildFile; fileRef = 4CD6D2DA1D8B9EA10083DA7B /* isometric-130x230.png */; };
		4C1774AB1D90999C000C0AFD /* ortho4-16x16.png in Resources */ = {isa = PBXBuildFile; fileRef = 4C88E1AC1D8A242F00FCCFA3 /* ortho4-16x16.png */; };
		4C1774AC1D90999C000C0AFD /* roguelike-16x16-anim.png in Resources */ = {isa = PBXBuildFile; fileRef = 4CBA61801D8A0A4600B31FC1 /* roguelike-16x16-anim.png */; };
		4C1774AD1D90999C000C0AFD /* staggered-64x192.png in Resources */ = {isa = PBXBuildFile; fileRef = 4CFEA3571D8D02D20055C150 /* staggered-64x192.png */; };
		4C1774AE1D90999C000C0AFD /* roguelike-16x16.tsx in Resources */ = {isa = PBXBuildFile; fileRef = 4CD6D2D41D8B9DE20083DA7B /* roguelike-16x16.tsx */; };
		4C1774AF1D9099A3000C0AFD /* SKTiled+Extensions.swift in Sources */ = {isa = PBXBuildFile; fileRef = 4C88E1D71D8A4EBE00FCCFA3 /* SKTiled+Extensions.swift */; };
		4C1774B01D9099A3000C0AFD /* SKTilemap+Properties.swift in Sources */ = {isa = PBXBuildFile; fileRef = 4CBB6A9E1D8CBA8A00DB56F1 /* SKTilemap+Properties.swift */; };
		4C1774B11D9099A3000C0AFD /* SKTile.swift in Sources */ = {isa = PBXBuildFile; fileRef = 4C88E1D01D8A4EBE00FCCFA3 /* SKTile.swift */; };
		4C1774B21D9099A3000C0AFD /* SKTiledSceneCamera.swift in Sources */ = {isa = PBXBuildFile; fileRef = 4C88E1D21D8A4EBE00FCCFA3 /* SKTiledSceneCamera.swift */; };
		4C1774B31D9099A3000C0AFD /* SKTiledScene.swift in Sources */ = {isa = PBXBuildFile; fileRef = 4CBB6AA01D8CBB5B00DB56F1 /* SKTiledScene.swift */; };
		4C1774B41D9099A3000C0AFD /* SKTileLayer.swift in Sources */ = {isa = PBXBuildFile; fileRef = 4C88E1D41D8A4EBE00FCCFA3 /* SKTileLayer.swift */; };
		4C1774B51D9099A3000C0AFD /* SKTilemap.swift in Sources */ = {isa = PBXBuildFile; fileRef = 4C88E1D51D8A4EBE00FCCFA3 /* SKTilemap.swift */; };
		4C1774B61D9099A3000C0AFD /* SKTilemapParser.swift in Sources */ = {isa = PBXBuildFile; fileRef = 4C88E1D81D8A4EBE00FCCFA3 /* SKTilemapParser.swift */; };
		4C1774B71D9099A3000C0AFD /* SKTileObject.swift in Sources */ = {isa = PBXBuildFile; fileRef = 4C88E1D91D8A4EBE00FCCFA3 /* SKTileObject.swift */; };
		4C1774B81D9099A3000C0AFD /* SKTileset.swift in Sources */ = {isa = PBXBuildFile; fileRef = 4C88E1DA1D8A4EBE00FCCFA3 /* SKTileset.swift */; };
		4C1774B91D9099A3000C0AFD /* SKTilesetData.swift in Sources */ = {isa = PBXBuildFile; fileRef = 4C88E1DC1D8A4EBE00FCCFA3 /* SKTilesetData.swift */; };
		4C1774BA1D9099A3000C0AFD /* SKTiledObject.swift in Sources */ = {isa = PBXBuildFile; fileRef = 4CBB6AA21D8CC2C100DB56F1 /* SKTiledObject.swift */; };
<<<<<<< HEAD
		4C439BBB1DA5234E00954AF7 /* AppDelegate.swift in Sources */ = {isa = PBXBuildFile; fileRef = 4C439BB61DA5234E00954AF7 /* AppDelegate.swift */; };
		4C439BBC1DA5234E00954AF7 /* Main.storyboard in Resources */ = {isa = PBXBuildFile; fileRef = 4C439BB71DA5234E00954AF7 /* Main.storyboard */; };
		4C439BBD1DA5234E00954AF7 /* GameViewController.swift in Sources */ = {isa = PBXBuildFile; fileRef = 4C439BB91DA5234E00954AF7 /* GameViewController.swift */; };
		4C5BDA471DA82D5B00D2D448 /* SKTiled+GameplayKit.swift in Sources */ = {isa = PBXBuildFile; fileRef = 4C5BDA461DA82D5B00D2D448 /* SKTiled+GameplayKit.swift */; };
		4C5BDA481DA82D5B00D2D448 /* SKTiled+GameplayKit.swift in Sources */ = {isa = PBXBuildFile; fileRef = 4C5BDA461DA82D5B00D2D448 /* SKTiled+GameplayKit.swift */; };
		4C6A1E1C1DAC19B1001F2E92 /* graphtest-8x8.png in Resources */ = {isa = PBXBuildFile; fileRef = 4C6A1E191DAC19B1001F2E92 /* graphtest-8x8.png */; };
		4C6A1E1D1DAC19B1001F2E92 /* graphtest-8x8.png in Resources */ = {isa = PBXBuildFile; fileRef = 4C6A1E191DAC19B1001F2E92 /* graphtest-8x8.png */; };
		4C6A1E1E1DAC19B1001F2E92 /* graphtest-8x8.tmx in Resources */ = {isa = PBXBuildFile; fileRef = 4C6A1E1A1DAC19B1001F2E92 /* graphtest-8x8.tmx */; };
		4C6A1E1F1DAC19B1001F2E92 /* graphtest-8x8.tmx in Resources */ = {isa = PBXBuildFile; fileRef = 4C6A1E1A1DAC19B1001F2E92 /* graphtest-8x8.tmx */; };
		4C6A1E201DAC19B1001F2E92 /* graphtest-8x8.tsx in Resources */ = {isa = PBXBuildFile; fileRef = 4C6A1E1B1DAC19B1001F2E92 /* graphtest-8x8.tsx */; };
		4C6A1E211DAC19B1001F2E92 /* graphtest-8x8.tsx in Resources */ = {isa = PBXBuildFile; fileRef = 4C6A1E1B1DAC19B1001F2E92 /* graphtest-8x8.tsx */; };
=======
		4C3117D91EF84FCF00892D9E /* SKTiled+Debug.swift in Sources */ = {isa = PBXBuildFile; fileRef = 4C3117D81EF84FCF00892D9E /* SKTiled+Debug.swift */; };
		4C3117DA1EF84FCF00892D9E /* SKTiled+Debug.swift in Sources */ = {isa = PBXBuildFile; fileRef = 4C3117D81EF84FCF00892D9E /* SKTiled+Debug.swift */; };
		4C3117DB1EF84FCF00892D9E /* SKTiled+Debug.swift in Sources */ = {isa = PBXBuildFile; fileRef = 4C3117D81EF84FCF00892D9E /* SKTiled+Debug.swift */; };
		4C3117DC1EF84FCF00892D9E /* SKTiled+Debug.swift in Sources */ = {isa = PBXBuildFile; fileRef = 4C3117D81EF84FCF00892D9E /* SKTiled+Debug.swift */; };
		4C440B9B1DAE911000DEC9A4 /* Assets.xcassets in Resources */ = {isa = PBXBuildFile; fileRef = 4C440B981DAE911000DEC9A4 /* Assets.xcassets */; };
		4C440B9C1DAE911000DEC9A4 /* Assets.xcassets in Resources */ = {isa = PBXBuildFile; fileRef = 4C440B981DAE911000DEC9A4 /* Assets.xcassets */; };
		4C440B9F1DAE911000DEC9A4 /* SKTiledDemoScene.swift in Sources */ = {isa = PBXBuildFile; fileRef = 4C440B9A1DAE911000DEC9A4 /* SKTiledDemoScene.swift */; };
		4C440BA01DAE911000DEC9A4 /* SKTiledDemoScene.swift in Sources */ = {isa = PBXBuildFile; fileRef = 4C440B9A1DAE911000DEC9A4 /* SKTiledDemoScene.swift */; };
		4C440BA71DAE913000DEC9A4 /* AppDelegate.swift in Sources */ = {isa = PBXBuildFile; fileRef = 4C440BA21DAE913000DEC9A4 /* AppDelegate.swift */; };
		4C440BA81DAE913000DEC9A4 /* Main.storyboard in Resources */ = {isa = PBXBuildFile; fileRef = 4C440BA31DAE913000DEC9A4 /* Main.storyboard */; };
		4C440BA91DAE913000DEC9A4 /* GameViewController.swift in Sources */ = {isa = PBXBuildFile; fileRef = 4C440BA51DAE913000DEC9A4 /* GameViewController.swift */; };
		4C440BB31DAE913A00DEC9A4 /* AppDelegate.swift in Sources */ = {isa = PBXBuildFile; fileRef = 4C440BAC1DAE913A00DEC9A4 /* AppDelegate.swift */; };
		4C440BB41DAE913A00DEC9A4 /* LaunchScreen.storyboard in Resources */ = {isa = PBXBuildFile; fileRef = 4C440BAD1DAE913A00DEC9A4 /* LaunchScreen.storyboard */; };
		4C440BB51DAE913A00DEC9A4 /* Main.storyboard in Resources */ = {isa = PBXBuildFile; fileRef = 4C440BAF1DAE913A00DEC9A4 /* Main.storyboard */; };
		4C440BB61DAE913A00DEC9A4 /* GameViewController.swift in Sources */ = {isa = PBXBuildFile; fileRef = 4C440BB11DAE913A00DEC9A4 /* GameViewController.swift */; };
		4C5479FE1DC15AF6008B3473 /* GameWindowController.swift in Sources */ = {isa = PBXBuildFile; fileRef = 4C5479FD1DC15AF6008B3473 /* GameWindowController.swift */; };
		4C58126A1E255E7300E80BFC /* SKTiled.h in Headers */ = {isa = PBXBuildFile; fileRef = 4C5812681E255E7300E80BFC /* SKTiled.h */; settings = {ATTRIBUTES = (Public, ); }; };
		4C58126B1E255FAA00E80BFC /* SKTiled.h in Headers */ = {isa = PBXBuildFile; fileRef = 4C5812631E255E6400E80BFC /* SKTiled.h */; settings = {ATTRIBUTES = (Public, ); }; };
>>>>>>> 0eeeaf0f
		4C88E18C1D8A1BC400FCCFA3 /* roguelike-16x16.tmx in Resources */ = {isa = PBXBuildFile; fileRef = 4C88E18B1D8A1BC400FCCFA3 /* roguelike-16x16.tmx */; };
		4C88E1AB1D8A241F00FCCFA3 /* ortho4-16x16.tmx in Resources */ = {isa = PBXBuildFile; fileRef = 4C88E1AA1D8A241F00FCCFA3 /* ortho4-16x16.tmx */; };
		4C88E1AD1D8A242F00FCCFA3 /* ortho4-16x16.png in Resources */ = {isa = PBXBuildFile; fileRef = 4C88E1AC1D8A242F00FCCFA3 /* ortho4-16x16.png */; };
		4C88E1DE1D8A4EBE00FCCFA3 /* SKTile.swift in Sources */ = {isa = PBXBuildFile; fileRef = 4C88E1D01D8A4EBE00FCCFA3 /* SKTile.swift */; };
		4C88E1E01D8A4EBE00FCCFA3 /* SKTiledSceneCamera.swift in Sources */ = {isa = PBXBuildFile; fileRef = 4C88E1D21D8A4EBE00FCCFA3 /* SKTiledSceneCamera.swift */; };
		4C88E1E21D8A4EBE00FCCFA3 /* SKTileLayer.swift in Sources */ = {isa = PBXBuildFile; fileRef = 4C88E1D41D8A4EBE00FCCFA3 /* SKTileLayer.swift */; };
		4C88E1E31D8A4EBE00FCCFA3 /* SKTilemap.swift in Sources */ = {isa = PBXBuildFile; fileRef = 4C88E1D51D8A4EBE00FCCFA3 /* SKTilemap.swift */; };
		4C88E1E51D8A4EBE00FCCFA3 /* SKTiled+Extensions.swift in Sources */ = {isa = PBXBuildFile; fileRef = 4C88E1D71D8A4EBE00FCCFA3 /* SKTiled+Extensions.swift */; };
		4C88E1E61D8A4EBE00FCCFA3 /* SKTilemapParser.swift in Sources */ = {isa = PBXBuildFile; fileRef = 4C88E1D81D8A4EBE00FCCFA3 /* SKTilemapParser.swift */; };
		4C88E1E71D8A4EBE00FCCFA3 /* SKTileObject.swift in Sources */ = {isa = PBXBuildFile; fileRef = 4C88E1D91D8A4EBE00FCCFA3 /* SKTileObject.swift */; };
		4C88E1E81D8A4EBE00FCCFA3 /* SKTileset.swift in Sources */ = {isa = PBXBuildFile; fileRef = 4C88E1DA1D8A4EBE00FCCFA3 /* SKTileset.swift */; };
		4C88E1EA1D8A4EBE00FCCFA3 /* SKTilesetData.swift in Sources */ = {isa = PBXBuildFile; fileRef = 4C88E1DC1D8A4EBE00FCCFA3 /* SKTilesetData.swift */; };
		4C8E42E01DC26FD1002C76DA /* zlib in Resources */ = {isa = PBXBuildFile; fileRef = 4C8E42DF1DC26FD1002C76DA /* zlib */; };
		4C8E42E11DC26FD1002C76DA /* zlib in Resources */ = {isa = PBXBuildFile; fileRef = 4C8E42DF1DC26FD1002C76DA /* zlib */; };
		4CA22C7D1F040FF600CD0A72 /* Nintendo-Arcade.ttf in Resources */ = {isa = PBXBuildFile; fileRef = 4CA22C7C1F040FF600CD0A72 /* Nintendo-Arcade.ttf */; };
		4CA22C7E1F040FF600CD0A72 /* Nintendo-Arcade.ttf in Resources */ = {isa = PBXBuildFile; fileRef = 4CA22C7C1F040FF600CD0A72 /* Nintendo-Arcade.ttf */; };
		4CA22C831F042BB200CD0A72 /* test-objects-24x16.tsx in Resources */ = {isa = PBXBuildFile; fileRef = 4CA22C821F042BB200CD0A72 /* test-objects-24x16.tsx */; };
		4CA22C841F042BB200CD0A72 /* test-objects-24x16.tsx in Resources */ = {isa = PBXBuildFile; fileRef = 4CA22C821F042BB200CD0A72 /* test-objects-24x16.tsx */; };
		4CA3DA0E1D8AF07C001E165A /* DemoFiles.plist in Resources */ = {isa = PBXBuildFile; fileRef = 4CA3DA0D1D8AF07C001E165A /* DemoFiles.plist */; };
		4CAFDA4D1E20326D006F2D83 /* SKTiled+Extensions.swift in Sources */ = {isa = PBXBuildFile; fileRef = 4C88E1D71D8A4EBE00FCCFA3 /* SKTiled+Extensions.swift */; };
		4CAFDA4E1E20326E006F2D83 /* SKTiled+Extensions.swift in Sources */ = {isa = PBXBuildFile; fileRef = 4C88E1D71D8A4EBE00FCCFA3 /* SKTiled+Extensions.swift */; };
		4CAFDA4F1E203270006F2D83 /* SKTilemap+Properties.swift in Sources */ = {isa = PBXBuildFile; fileRef = 4CBB6A9E1D8CBA8A00DB56F1 /* SKTilemap+Properties.swift */; };
		4CAFDA501E203271006F2D83 /* SKTilemap+Properties.swift in Sources */ = {isa = PBXBuildFile; fileRef = 4CBB6A9E1D8CBA8A00DB56F1 /* SKTilemap+Properties.swift */; };
		4CAFDA511E203273006F2D83 /* SKTile.swift in Sources */ = {isa = PBXBuildFile; fileRef = 4C88E1D01D8A4EBE00FCCFA3 /* SKTile.swift */; };
		4CAFDA521E203274006F2D83 /* SKTile.swift in Sources */ = {isa = PBXBuildFile; fileRef = 4C88E1D01D8A4EBE00FCCFA3 /* SKTile.swift */; };
		4CAFDA531E203276006F2D83 /* SKTiledObject.swift in Sources */ = {isa = PBXBuildFile; fileRef = 4CBB6AA21D8CC2C100DB56F1 /* SKTiledObject.swift */; };
		4CAFDA541E203277006F2D83 /* SKTiledObject.swift in Sources */ = {isa = PBXBuildFile; fileRef = 4CBB6AA21D8CC2C100DB56F1 /* SKTiledObject.swift */; };
		4CAFDA551E203279006F2D83 /* SKTiledScene.swift in Sources */ = {isa = PBXBuildFile; fileRef = 4CBB6AA01D8CBB5B00DB56F1 /* SKTiledScene.swift */; };
		4CAFDA561E203279006F2D83 /* SKTiledScene.swift in Sources */ = {isa = PBXBuildFile; fileRef = 4CBB6AA01D8CBB5B00DB56F1 /* SKTiledScene.swift */; };
		4CAFDA571E20327D006F2D83 /* SKTiledSceneCamera.swift in Sources */ = {isa = PBXBuildFile; fileRef = 4C88E1D21D8A4EBE00FCCFA3 /* SKTiledSceneCamera.swift */; };
		4CAFDA581E20327D006F2D83 /* SKTileLayer.swift in Sources */ = {isa = PBXBuildFile; fileRef = 4C88E1D41D8A4EBE00FCCFA3 /* SKTileLayer.swift */; };
		4CAFDA591E20327D006F2D83 /* SKTilemap.swift in Sources */ = {isa = PBXBuildFile; fileRef = 4C88E1D51D8A4EBE00FCCFA3 /* SKTilemap.swift */; };
		4CAFDA5A1E20327D006F2D83 /* SKTilemapParser.swift in Sources */ = {isa = PBXBuildFile; fileRef = 4C88E1D81D8A4EBE00FCCFA3 /* SKTilemapParser.swift */; };
		4CAFDA5B1E20327D006F2D83 /* SKTileObject.swift in Sources */ = {isa = PBXBuildFile; fileRef = 4C88E1D91D8A4EBE00FCCFA3 /* SKTileObject.swift */; };
		4CAFDA5C1E20327D006F2D83 /* SKTileset.swift in Sources */ = {isa = PBXBuildFile; fileRef = 4C88E1DA1D8A4EBE00FCCFA3 /* SKTileset.swift */; };
		4CAFDA5D1E20327D006F2D83 /* SKTilesetData.swift in Sources */ = {isa = PBXBuildFile; fileRef = 4C88E1DC1D8A4EBE00FCCFA3 /* SKTilesetData.swift */; };
		4CAFDA5E1E20327E006F2D83 /* SKTiledSceneCamera.swift in Sources */ = {isa = PBXBuildFile; fileRef = 4C88E1D21D8A4EBE00FCCFA3 /* SKTiledSceneCamera.swift */; };
		4CAFDA5F1E20327E006F2D83 /* SKTileLayer.swift in Sources */ = {isa = PBXBuildFile; fileRef = 4C88E1D41D8A4EBE00FCCFA3 /* SKTileLayer.swift */; };
		4CAFDA601E20327E006F2D83 /* SKTilemap.swift in Sources */ = {isa = PBXBuildFile; fileRef = 4C88E1D51D8A4EBE00FCCFA3 /* SKTilemap.swift */; };
		4CAFDA611E20327E006F2D83 /* SKTilemapParser.swift in Sources */ = {isa = PBXBuildFile; fileRef = 4C88E1D81D8A4EBE00FCCFA3 /* SKTilemapParser.swift */; };
		4CAFDA621E20327E006F2D83 /* SKTileObject.swift in Sources */ = {isa = PBXBuildFile; fileRef = 4C88E1D91D8A4EBE00FCCFA3 /* SKTileObject.swift */; };
		4CAFDA631E20327E006F2D83 /* SKTileset.swift in Sources */ = {isa = PBXBuildFile; fileRef = 4C88E1DA1D8A4EBE00FCCFA3 /* SKTileset.swift */; };
		4CAFDA641E20327E006F2D83 /* SKTilesetData.swift in Sources */ = {isa = PBXBuildFile; fileRef = 4C88E1DC1D8A4EBE00FCCFA3 /* SKTilesetData.swift */; };
		4CBA61831D8A0A4600B31FC1 /* roguelike-16x16-anim.png in Resources */ = {isa = PBXBuildFile; fileRef = 4CBA61801D8A0A4600B31FC1 /* roguelike-16x16-anim.png */; };
		4CBB6A9F1D8CBA8A00DB56F1 /* SKTilemap+Properties.swift in Sources */ = {isa = PBXBuildFile; fileRef = 4CBB6A9E1D8CBA8A00DB56F1 /* SKTilemap+Properties.swift */; };
		4CBB6AA11D8CBB5B00DB56F1 /* SKTiledScene.swift in Sources */ = {isa = PBXBuildFile; fileRef = 4CBB6AA01D8CBB5B00DB56F1 /* SKTiledScene.swift */; };
		4CBB6AA31D8CC2C100DB56F1 /* SKTiledObject.swift in Sources */ = {isa = PBXBuildFile; fileRef = 4CBB6AA21D8CC2C100DB56F1 /* SKTiledObject.swift */; };
		4CD6D2D51D8B9DE20083DA7B /* roguelike-16x16.tsx in Resources */ = {isa = PBXBuildFile; fileRef = 4CD6D2D41D8B9DE20083DA7B /* roguelike-16x16.tsx */; };
		4CD6D2DD1D8B9EA10083DA7B /* isometric-130x66.tmx in Resources */ = {isa = PBXBuildFile; fileRef = 4CD6D2D91D8B9EA10083DA7B /* isometric-130x66.tmx */; };
		4CD6D2DE1D8B9EA10083DA7B /* isometric-130x230.png in Resources */ = {isa = PBXBuildFile; fileRef = 4CD6D2DA1D8B9EA10083DA7B /* isometric-130x230.png */; };
		4CFEA3581D8D02D20055C150 /* staggered-64x33.tmx in Resources */ = {isa = PBXBuildFile; fileRef = 4CFEA3561D8D02D20055C150 /* staggered-64x33.tmx */; };
		4CFEA3591D8D02D20055C150 /* staggered-64x192.png in Resources */ = {isa = PBXBuildFile; fileRef = 4CFEA3571D8D02D20055C150 /* staggered-64x192.png */; };
		4CFEA35C1D8D04320055C150 /* hex-65x65-65x230.png in Resources */ = {isa = PBXBuildFile; fileRef = 4CFEA35A1D8D04320055C150 /* hex-65x65-65x230.png */; };
		4CFEA35D1D8D04320055C150 /* hex1-65x65.tmx in Resources */ = {isa = PBXBuildFile; fileRef = 4CFEA35B1D8D04320055C150 /* hex1-65x65.tmx */; };
/* End PBXBuildFile section */

/* Begin PBXFileReference section */
<<<<<<< HEAD
		4C17747F1D909740000C0AFD /* SKTiled.app */ = {isa = PBXFileReference; explicitFileType = wrapper.application; includeInIndex = 0; path = SKTiled.app; sourceTree = BUILT_PRODUCTS_DIR; };
		4C439BB61DA5234E00954AF7 /* AppDelegate.swift */ = {isa = PBXFileReference; fileEncoding = 4; lastKnownFileType = sourcecode.swift; path = AppDelegate.swift; sourceTree = "<group>"; };
		4C439BB81DA5234E00954AF7 /* Base */ = {isa = PBXFileReference; lastKnownFileType = file.storyboard; name = Base; path = Base.lproj/Main.storyboard; sourceTree = "<group>"; };
		4C439BB91DA5234E00954AF7 /* GameViewController.swift */ = {isa = PBXFileReference; fileEncoding = 4; lastKnownFileType = sourcecode.swift; path = GameViewController.swift; sourceTree = "<group>"; };
		4C439BBA1DA5234E00954AF7 /* Info.plist */ = {isa = PBXFileReference; fileEncoding = 4; lastKnownFileType = text.plist.xml; path = Info.plist; sourceTree = "<group>"; };
		4C5BDA461DA82D5B00D2D448 /* SKTiled+GameplayKit.swift */ = {isa = PBXFileReference; fileEncoding = 4; lastKnownFileType = sourcecode.swift; path = "SKTiled+GameplayKit.swift"; sourceTree = "<group>"; };
		4C6A1E191DAC19B1001F2E92 /* graphtest-8x8.png */ = {isa = PBXFileReference; lastKnownFileType = image.png; name = "graphtest-8x8.png"; path = "Custom/graphtest-8x8.png"; sourceTree = SOURCE_ROOT; };
		4C6A1E1A1DAC19B1001F2E92 /* graphtest-8x8.tmx */ = {isa = PBXFileReference; fileEncoding = 4; lastKnownFileType = text.xml; name = "graphtest-8x8.tmx"; path = "Custom/graphtest-8x8.tmx"; sourceTree = SOURCE_ROOT; };
		4C6A1E1B1DAC19B1001F2E92 /* graphtest-8x8.tsx */ = {isa = PBXFileReference; fileEncoding = 4; lastKnownFileType = text.xml; name = "graphtest-8x8.tsx"; path = "Custom/graphtest-8x8.tsx"; sourceTree = SOURCE_ROOT; };
=======
		4C0924B71F0EE538009CA37E /* objects-test-16x16.png */ = {isa = PBXFileReference; lastKnownFileType = image.png; name = "objects-test-16x16.png"; path = "test/objects-test-16x16.png"; sourceTree = "<group>"; };
		4C0924B81F0EE538009CA37E /* object-rotation.tmx */ = {isa = PBXFileReference; fileEncoding = 4; lastKnownFileType = text.xml; name = "object-rotation.tmx"; path = "test/object-rotation.tmx"; sourceTree = "<group>"; };
		4C0924BD1F11755A009CA37E /* TODO.md */ = {isa = PBXFileReference; lastKnownFileType = net.daringfireball.markdown; path = TODO.md; sourceTree = "<group>"; };
		4C0924BE1F117574009CA37E /* NOTES.md */ = {isa = PBXFileReference; lastKnownFileType = net.daringfireball.markdown; path = NOTES.md; sourceTree = "<group>"; };
		4C0924BF1F118927009CA37E /* test-objects-24x24.tsx */ = {isa = PBXFileReference; fileEncoding = 4; lastKnownFileType = text.xml; name = "test-objects-24x24.tsx"; path = "test/test-objects-24x24.tsx"; sourceTree = "<group>"; };
		4C0924C01F118927009CA37E /* test-objects-24x24.png */ = {isa = PBXFileReference; lastKnownFileType = image.png; name = "test-objects-24x24.png"; path = "test/test-objects-24x24.png"; sourceTree = "<group>"; };
		4C0924C81F127DC0009CA37E /* tetris-bar-32x8.tsx */ = {isa = PBXFileReference; fileEncoding = 4; lastKnownFileType = text.xml; path = "tetris-bar-32x8.tsx"; sourceTree = "<group>"; };
		4C0924C91F127DC0009CA37E /* tetris-lshape-24x16.tsx */ = {isa = PBXFileReference; fileEncoding = 4; lastKnownFileType = text.xml; path = "tetris-lshape-24x16.tsx"; sourceTree = "<group>"; };
		4C0924CA1F127DC0009CA37E /* tetris-square-8x8.tsx */ = {isa = PBXFileReference; fileEncoding = 4; lastKnownFileType = text.xml; path = "tetris-square-8x8.tsx"; sourceTree = "<group>"; };
		4C0924CB1F127DC0009CA37E /* tetris-square-16x16.tsx */ = {isa = PBXFileReference; fileEncoding = 4; lastKnownFileType = text.xml; path = "tetris-square-16x16.tsx"; sourceTree = "<group>"; };
		4C0924CC1F127DC0009CA37E /* tetris-tshape-24x16.tsx */ = {isa = PBXFileReference; fileEncoding = 4; lastKnownFileType = text.xml; path = "tetris-tshape-24x16.tsx"; sourceTree = "<group>"; };
		4C0924CD1F127DC0009CA37E /* bar-32x8.png */ = {isa = PBXFileReference; lastKnownFileType = image.png; path = "bar-32x8.png"; sourceTree = "<group>"; };
		4C0924CE1F127DC0009CA37E /* lshape-24x16.png */ = {isa = PBXFileReference; lastKnownFileType = image.png; path = "lshape-24x16.png"; sourceTree = "<group>"; };
		4C0924CF1F127DC0009CA37E /* square-8x8.png */ = {isa = PBXFileReference; lastKnownFileType = image.png; path = "square-8x8.png"; sourceTree = "<group>"; };
		4C0924D01F127DC0009CA37E /* square-16x16.png */ = {isa = PBXFileReference; lastKnownFileType = image.png; path = "square-16x16.png"; sourceTree = "<group>"; };
		4C0924D21F127DC0009CA37E /* tetris-layer1-336x240.png */ = {isa = PBXFileReference; lastKnownFileType = image.png; path = "tetris-layer1-336x240.png"; sourceTree = "<group>"; };
		4C0924D31F127DC0009CA37E /* tetris-layer2-336x240.png */ = {isa = PBXFileReference; lastKnownFileType = image.png; path = "tetris-layer2-336x240.png"; sourceTree = "<group>"; };
		4C0924D41F127DC0009CA37E /* tetris-layer3-336x240.png */ = {isa = PBXFileReference; lastKnownFileType = image.png; path = "tetris-layer3-336x240.png"; sourceTree = "<group>"; };
		4C0924D51F127DC0009CA37E /* tetris-layer4-336x240.png */ = {isa = PBXFileReference; lastKnownFileType = image.png; path = "tetris-layer4-336x240.png"; sourceTree = "<group>"; };
		4C0924D61F127DC0009CA37E /* tshape-24x16.png */ = {isa = PBXFileReference; lastKnownFileType = image.png; path = "tshape-24x16.png"; sourceTree = "<group>"; };
		4C0924F51F127E00009CA37E /* tetris-dynamics.tmx */ = {isa = PBXFileReference; fileEncoding = 4; lastKnownFileType = text.xml; path = "tetris-dynamics.tmx"; sourceTree = "<group>"; };
		4C0924F81F12A261009CA37E /* test-objects-8x8.png */ = {isa = PBXFileReference; lastKnownFileType = image.png; name = "test-objects-8x8.png"; path = "test/test-objects-8x8.png"; sourceTree = "<group>"; };
		4C0924FB1F12A34E009CA37E /* test-objects-8x8.tsx */ = {isa = PBXFileReference; fileEncoding = 4; lastKnownFileType = text.xml; name = "test-objects-8x8.tsx"; path = "test/test-objects-8x8.tsx"; sourceTree = "<group>"; };
		4C0E59501DC046E700921F75 /* CHANGELOG.md */ = {isa = PBXFileReference; lastKnownFileType = net.daringfireball.markdown; path = CHANGELOG.md; sourceTree = "<group>"; };
		4C0EE1E51DC116DB00A052E4 /* libz.tbd */ = {isa = PBXFileReference; lastKnownFileType = "sourcecode.text-based-dylib-definition"; name = libz.tbd; path = usr/lib/libz.tbd; sourceTree = SDKROOT; };
		4C0EE1E71DC116E300A052E4 /* libz.tbd */ = {isa = PBXFileReference; lastKnownFileType = "sourcecode.text-based-dylib-definition"; name = libz.tbd; path = Platforms/MacOSX.platform/Developer/SDKs/MacOSX10.12.sdk/usr/lib/libz.tbd; sourceTree = DEVELOPER_DIR; };
		4C17747F1D909740000C0AFD /* SKTiledDemo.app */ = {isa = PBXFileReference; explicitFileType = wrapper.application; includeInIndex = 0; path = SKTiledDemo.app; sourceTree = BUILT_PRODUCTS_DIR; };
		4C3117D81EF84FCF00892D9E /* SKTiled+Debug.swift */ = {isa = PBXFileReference; fileEncoding = 4; lastKnownFileType = sourcecode.swift; path = "SKTiled+Debug.swift"; sourceTree = "<group>"; };
		4C440B981DAE911000DEC9A4 /* Assets.xcassets */ = {isa = PBXFileReference; lastKnownFileType = folder.assetcatalog; path = Assets.xcassets; sourceTree = "<group>"; };
		4C440B9A1DAE911000DEC9A4 /* SKTiledDemoScene.swift */ = {isa = PBXFileReference; fileEncoding = 4; lastKnownFileType = sourcecode.swift; path = SKTiledDemoScene.swift; sourceTree = "<group>"; };
		4C440BA21DAE913000DEC9A4 /* AppDelegate.swift */ = {isa = PBXFileReference; fileEncoding = 4; lastKnownFileType = sourcecode.swift; path = AppDelegate.swift; sourceTree = "<group>"; };
		4C440BA41DAE913000DEC9A4 /* Base */ = {isa = PBXFileReference; lastKnownFileType = file.storyboard; name = Base; path = Base.lproj/Main.storyboard; sourceTree = "<group>"; };
		4C440BA51DAE913000DEC9A4 /* GameViewController.swift */ = {isa = PBXFileReference; fileEncoding = 4; lastKnownFileType = sourcecode.swift; path = GameViewController.swift; sourceTree = "<group>"; };
		4C440BA61DAE913000DEC9A4 /* Info.plist */ = {isa = PBXFileReference; fileEncoding = 4; lastKnownFileType = text.plist.xml; path = Info.plist; sourceTree = "<group>"; };
		4C440BAC1DAE913A00DEC9A4 /* AppDelegate.swift */ = {isa = PBXFileReference; fileEncoding = 4; lastKnownFileType = sourcecode.swift; path = AppDelegate.swift; sourceTree = "<group>"; };
		4C440BAE1DAE913A00DEC9A4 /* Base */ = {isa = PBXFileReference; lastKnownFileType = file.storyboard; name = Base; path = Base.lproj/LaunchScreen.storyboard; sourceTree = "<group>"; };
		4C440BB01DAE913A00DEC9A4 /* Base */ = {isa = PBXFileReference; lastKnownFileType = file.storyboard; name = Base; path = Base.lproj/Main.storyboard; sourceTree = "<group>"; };
		4C440BB11DAE913A00DEC9A4 /* GameViewController.swift */ = {isa = PBXFileReference; fileEncoding = 4; lastKnownFileType = sourcecode.swift; path = GameViewController.swift; sourceTree = "<group>"; };
		4C440BB21DAE913A00DEC9A4 /* Info.plist */ = {isa = PBXFileReference; fileEncoding = 4; lastKnownFileType = text.plist.xml; path = Info.plist; sourceTree = "<group>"; };
		4C5479FD1DC15AF6008B3473 /* GameWindowController.swift */ = {isa = PBXFileReference; fileEncoding = 4; lastKnownFileType = sourcecode.swift; path = GameWindowController.swift; sourceTree = "<group>"; };
		4C5812621E255E6400E80BFC /* Info.plist */ = {isa = PBXFileReference; fileEncoding = 4; lastKnownFileType = text.plist.xml; path = Info.plist; sourceTree = "<group>"; };
		4C5812631E255E6400E80BFC /* SKTiled.h */ = {isa = PBXFileReference; fileEncoding = 4; lastKnownFileType = sourcecode.c.h; path = SKTiled.h; sourceTree = "<group>"; };
		4C5812671E255E7300E80BFC /* Info.plist */ = {isa = PBXFileReference; fileEncoding = 4; lastKnownFileType = text.plist.xml; path = Info.plist; sourceTree = "<group>"; };
		4C5812681E255E7300E80BFC /* SKTiled.h */ = {isa = PBXFileReference; fileEncoding = 4; lastKnownFileType = sourcecode.c.h; path = SKTiled.h; sourceTree = "<group>"; };
>>>>>>> 0eeeaf0f
		4C88E18B1D8A1BC400FCCFA3 /* roguelike-16x16.tmx */ = {isa = PBXFileReference; fileEncoding = 4; lastKnownFileType = text.xml; path = "roguelike-16x16.tmx"; sourceTree = "<group>"; };
		4C88E1AA1D8A241F00FCCFA3 /* ortho4-16x16.tmx */ = {isa = PBXFileReference; fileEncoding = 4; lastKnownFileType = text.xml; path = "ortho4-16x16.tmx"; sourceTree = "<group>"; };
		4C88E1AC1D8A242F00FCCFA3 /* ortho4-16x16.png */ = {isa = PBXFileReference; lastKnownFileType = image.png; path = "ortho4-16x16.png"; sourceTree = "<group>"; };
		4C88E1D01D8A4EBE00FCCFA3 /* SKTile.swift */ = {isa = PBXFileReference; fileEncoding = 4; lastKnownFileType = sourcecode.swift; path = SKTile.swift; sourceTree = "<group>"; };
		4C88E1D21D8A4EBE00FCCFA3 /* SKTiledSceneCamera.swift */ = {isa = PBXFileReference; fileEncoding = 4; lastKnownFileType = sourcecode.swift; path = SKTiledSceneCamera.swift; sourceTree = "<group>"; };
		4C88E1D41D8A4EBE00FCCFA3 /* SKTileLayer.swift */ = {isa = PBXFileReference; fileEncoding = 4; lastKnownFileType = sourcecode.swift; path = SKTileLayer.swift; sourceTree = "<group>"; };
		4C88E1D51D8A4EBE00FCCFA3 /* SKTilemap.swift */ = {isa = PBXFileReference; fileEncoding = 4; lastKnownFileType = sourcecode.swift; path = SKTilemap.swift; sourceTree = "<group>"; };
		4C88E1D71D8A4EBE00FCCFA3 /* SKTiled+Extensions.swift */ = {isa = PBXFileReference; fileEncoding = 4; lastKnownFileType = sourcecode.swift; path = "SKTiled+Extensions.swift"; sourceTree = "<group>"; };
		4C88E1D81D8A4EBE00FCCFA3 /* SKTilemapParser.swift */ = {isa = PBXFileReference; fileEncoding = 4; lastKnownFileType = sourcecode.swift; path = SKTilemapParser.swift; sourceTree = "<group>"; };
		4C88E1D91D8A4EBE00FCCFA3 /* SKTileObject.swift */ = {isa = PBXFileReference; fileEncoding = 4; lastKnownFileType = sourcecode.swift; path = SKTileObject.swift; sourceTree = "<group>"; };
		4C88E1DA1D8A4EBE00FCCFA3 /* SKTileset.swift */ = {isa = PBXFileReference; fileEncoding = 4; lastKnownFileType = sourcecode.swift; path = SKTileset.swift; sourceTree = "<group>"; };
		4C88E1DC1D8A4EBE00FCCFA3 /* SKTilesetData.swift */ = {isa = PBXFileReference; fileEncoding = 4; lastKnownFileType = sourcecode.swift; path = SKTilesetData.swift; sourceTree = "<group>"; };
		4C8E42DF1DC26FD1002C76DA /* zlib */ = {isa = PBXFileReference; lastKnownFileType = folder; path = zlib; sourceTree = SOURCE_ROOT; };
		4CA22C7C1F040FF600CD0A72 /* Nintendo-Arcade.ttf */ = {isa = PBXFileReference; lastKnownFileType = file; path = "Nintendo-Arcade.ttf"; sourceTree = "<group>"; };
		4CA22C821F042BB200CD0A72 /* test-objects-24x16.tsx */ = {isa = PBXFileReference; fileEncoding = 4; lastKnownFileType = text.xml; name = "test-objects-24x16.tsx"; path = "test/test-objects-24x16.tsx"; sourceTree = "<group>"; };
		4CA3DA0D1D8AF07C001E165A /* DemoFiles.plist */ = {isa = PBXFileReference; fileEncoding = 4; lastKnownFileType = text.plist.xml; path = DemoFiles.plist; sourceTree = "<group>"; };
		4CBA61651D8A048200B31FC1 /* SKTiledDemo.app */ = {isa = PBXFileReference; explicitFileType = wrapper.application; includeInIndex = 0; path = SKTiledDemo.app; sourceTree = BUILT_PRODUCTS_DIR; };
		4CBA617E1D8A0A3900B31FC1 /* README.md */ = {isa = PBXFileReference; lastKnownFileType = net.daringfireball.markdown; path = README.md; sourceTree = "<group>"; };
		4CBA61801D8A0A4600B31FC1 /* roguelike-16x16-anim.png */ = {isa = PBXFileReference; lastKnownFileType = image.png; path = "roguelike-16x16-anim.png"; sourceTree = "<group>"; };
		4CBB6A9E1D8CBA8A00DB56F1 /* SKTilemap+Properties.swift */ = {isa = PBXFileReference; fileEncoding = 4; lastKnownFileType = sourcecode.swift; path = "SKTilemap+Properties.swift"; sourceTree = "<group>"; };
		4CBB6AA01D8CBB5B00DB56F1 /* SKTiledScene.swift */ = {isa = PBXFileReference; fileEncoding = 4; lastKnownFileType = sourcecode.swift; path = SKTiledScene.swift; sourceTree = "<group>"; };
		4CBB6AA21D8CC2C100DB56F1 /* SKTiledObject.swift */ = {isa = PBXFileReference; fileEncoding = 4; lastKnownFileType = sourcecode.swift; path = SKTiledObject.swift; sourceTree = "<group>"; };
		4CD5229E1DA624C400D78D81 /* CREDITS */ = {isa = PBXFileReference; lastKnownFileType = text; path = CREDITS; sourceTree = "<group>"; };
		4CD6D2D41D8B9DE20083DA7B /* roguelike-16x16.tsx */ = {isa = PBXFileReference; fileEncoding = 4; lastKnownFileType = text.xml; path = "roguelike-16x16.tsx"; sourceTree = "<group>"; };
		4CD6D2D91D8B9EA10083DA7B /* isometric-130x66.tmx */ = {isa = PBXFileReference; fileEncoding = 4; lastKnownFileType = text.xml; path = "isometric-130x66.tmx"; sourceTree = "<group>"; };
		4CD6D2DA1D8B9EA10083DA7B /* isometric-130x230.png */ = {isa = PBXFileReference; lastKnownFileType = image.png; path = "isometric-130x230.png"; sourceTree = "<group>"; };
		4CFEA3561D8D02D20055C150 /* staggered-64x33.tmx */ = {isa = PBXFileReference; fileEncoding = 4; lastKnownFileType = text.xml; path = "staggered-64x33.tmx"; sourceTree = "<group>"; };
		4CFEA3571D8D02D20055C150 /* staggered-64x192.png */ = {isa = PBXFileReference; lastKnownFileType = image.png; path = "staggered-64x192.png"; sourceTree = "<group>"; };
		4CFEA35A1D8D04320055C150 /* hex-65x65-65x230.png */ = {isa = PBXFileReference; lastKnownFileType = image.png; path = "hex-65x65-65x230.png"; sourceTree = "<group>"; };
		4CFEA35B1D8D04320055C150 /* hex1-65x65.tmx */ = {isa = PBXFileReference; fileEncoding = 4; lastKnownFileType = text.xml; path = "hex1-65x65.tmx"; sourceTree = "<group>"; };
		4CFFD2851E2016DF0023C0F7 /* SKTiled.framework */ = {isa = PBXFileReference; explicitFileType = wrapper.framework; includeInIndex = 0; path = SKTiled.framework; sourceTree = BUILT_PRODUCTS_DIR; };
		4CFFD2931E2019510023C0F7 /* SKTiled.framework */ = {isa = PBXFileReference; explicitFileType = wrapper.framework; includeInIndex = 0; path = SKTiled.framework; sourceTree = BUILT_PRODUCTS_DIR; };
/* End PBXFileReference section */

/* Begin PBXFrameworksBuildPhase section */
		4C17747C1D909740000C0AFD /* Frameworks */ = {
			isa = PBXFrameworksBuildPhase;
			buildActionMask = 2147483647;
			files = (
			);
			runOnlyForDeploymentPostprocessing = 0;
		};
		4CBA61621D8A048200B31FC1 /* Frameworks */ = {
			isa = PBXFrameworksBuildPhase;
			buildActionMask = 2147483647;
			files = (
			);
			runOnlyForDeploymentPostprocessing = 0;
		};
		4CFFD2811E2016DF0023C0F7 /* Frameworks */ = {
			isa = PBXFrameworksBuildPhase;
			buildActionMask = 2147483647;
			files = (
			);
			runOnlyForDeploymentPostprocessing = 0;
		};
		4CFFD28F1E2019510023C0F7 /* Frameworks */ = {
			isa = PBXFrameworksBuildPhase;
			buildActionMask = 2147483647;
			files = (
			);
			runOnlyForDeploymentPostprocessing = 0;
		};
/* End PBXFrameworksBuildPhase section */

/* Begin PBXGroup section */
		4C0A864B1DECC1BA008EF817 /* iOS */ = {
			isa = PBXGroup;
			children = (
				4C0EE1E51DC116DB00A052E4 /* libz.tbd */,
			);
			name = iOS;
			sourceTree = "<group>";
		};
		4C0A864C1DECC1C0008EF817 /* macOS */ = {
			isa = PBXGroup;
			children = (
				4C0EE1E71DC116E300A052E4 /* libz.tbd */,
			);
			name = macOS;
			sourceTree = "<group>";
		};
		4C0E59511DC053CA00921F75 /* Libraries */ = {
			isa = PBXGroup;
			children = (
				4C0A864C1DECC1C0008EF817 /* macOS */,
				4C0A864B1DECC1BA008EF817 /* iOS */,
			);
			name = Libraries;
			path = ..;
			sourceTree = "<group>";
		};
		4C440B971DAE911000DEC9A4 /* Shared */ = {
			isa = PBXGroup;
			children = (
<<<<<<< HEAD
				4C6A1E191DAC19B1001F2E92 /* graphtest-8x8.png */,
				4C6A1E1A1DAC19B1001F2E92 /* graphtest-8x8.tmx */,
				4C6A1E1B1DAC19B1001F2E92 /* graphtest-8x8.tsx */,
=======
				4C440B981DAE911000DEC9A4 /* Assets.xcassets */,
				4C440B9A1DAE911000DEC9A4 /* SKTiledDemoScene.swift */,
			);
			path = Shared;
			sourceTree = "<group>";
		};
		4C440BA11DAE913000DEC9A4 /* macOS */ = {
			isa = PBXGroup;
			children = (
				4C5812611E255E6400E80BFC /* framework */,
				4C440BA21DAE913000DEC9A4 /* AppDelegate.swift */,
				4C440BA31DAE913000DEC9A4 /* Main.storyboard */,
				4C440BA51DAE913000DEC9A4 /* GameViewController.swift */,
				4C5479FD1DC15AF6008B3473 /* GameWindowController.swift */,
				4C440BA61DAE913000DEC9A4 /* Info.plist */,
			);
			path = macOS;
			sourceTree = "<group>";
		};
		4C440BAB1DAE913A00DEC9A4 /* iOS */ = {
			isa = PBXGroup;
			children = (
				4C5812661E255E7300E80BFC /* framework */,
				4C440BAC1DAE913A00DEC9A4 /* AppDelegate.swift */,
				4C440BAD1DAE913A00DEC9A4 /* LaunchScreen.storyboard */,
				4C440BAF1DAE913A00DEC9A4 /* Main.storyboard */,
				4C440BB11DAE913A00DEC9A4 /* GameViewController.swift */,
				4C440BB21DAE913A00DEC9A4 /* Info.plist */,
			);
			path = iOS;
			sourceTree = "<group>";
		};
		4C5812611E255E6400E80BFC /* framework */ = {
			isa = PBXGroup;
			children = (
				4C5812621E255E6400E80BFC /* Info.plist */,
				4C5812631E255E6400E80BFC /* SKTiled.h */,
			);
			path = framework;
			sourceTree = "<group>";
		};
		4C5812661E255E7300E80BFC /* framework */ = {
			isa = PBXGroup;
			children = (
				4C5812671E255E7300E80BFC /* Info.plist */,
				4C5812681E255E7300E80BFC /* SKTiled.h */,
			);
			path = framework;
			sourceTree = "<group>";
		};
		4C61084D1E9C266F003E982C /* External */ = {
			isa = PBXGroup;
			children = (
				4C0924B81F0EE538009CA37E /* object-rotation.tmx */,
				4C0924FB1F12A34E009CA37E /* test-objects-8x8.tsx */,
				4CA22C821F042BB200CD0A72 /* test-objects-24x16.tsx */,
				4C0924BF1F118927009CA37E /* test-objects-24x24.tsx */,
				4C0924B71F0EE538009CA37E /* objects-test-16x16.png */,
				4C0924F81F12A261009CA37E /* test-objects-8x8.png */,
				4C0924C01F118927009CA37E /* test-objects-24x24.png */,
>>>>>>> 0eeeaf0f
			);
			name = External;
			sourceTree = "<group>";
		};
		4C6480BE1DC1231C006F4CB3 /* Modules */ = {
			isa = PBXGroup;
			children = (
				4C0E59511DC053CA00921F75 /* Libraries */,
				4C8E42DF1DC26FD1002C76DA /* zlib */,
			);
			name = Modules;
			path = Sources;
			sourceTree = "<group>";
		};
		4C88E1A71D8A1E8F00FCCFA3 /* Extensions */ = {
			isa = PBXGroup;
			children = (
				4C3117D81EF84FCF00892D9E /* SKTiled+Debug.swift */,
				4C88E1D71D8A4EBE00FCCFA3 /* SKTiled+Extensions.swift */,
				4C5BDA461DA82D5B00D2D448 /* SKTiled+GameplayKit.swift */,
				4CBB6A9E1D8CBA8A00DB56F1 /* SKTilemap+Properties.swift */,
			);
			name = Extensions;
			sourceTree = "<group>";
		};
		4CA22C7B1F040FE700CD0A72 /* Fonts */ = {
			isa = PBXGroup;
			children = (
				4CA22C7C1F040FF600CD0A72 /* Nintendo-Arcade.ttf */,
			);
			name = Fonts;
			sourceTree = "<group>";
		};
		4CBA615C1D8A048200B31FC1 = {
			isa = PBXGroup;
			children = (
				4CBA617E1D8A0A3900B31FC1 /* README.md */,
				4C0E59501DC046E700921F75 /* CHANGELOG.md */,
				4C0924BD1F11755A009CA37E /* TODO.md */,
				4C0924BE1F117574009CA37E /* NOTES.md */,
				4C6480BE1DC1231C006F4CB3 /* Modules */,
				4CBA61931D8A0A6C00B31FC1 /* Sources */,
				4CBA617F1D8A0A4600B31FC1 /* Resources */,
				4C440B971DAE911000DEC9A4 /* Shared */,
				4C440BAB1DAE913A00DEC9A4 /* iOS */,
				4C440BA11DAE913000DEC9A4 /* macOS */,
				4CBA61661D8A048200B31FC1 /* Products */,
			);
			sourceTree = "<group>";
		};
		4CBA61661D8A048200B31FC1 /* Products */ = {
			isa = PBXGroup;
			children = (
				4CBA61651D8A048200B31FC1 /* SKTiledDemo.app */,
				4C17747F1D909740000C0AFD /* SKTiledDemo.app */,
				4CFFD2851E2016DF0023C0F7 /* SKTiled.framework */,
				4CFFD2931E2019510023C0F7 /* SKTiled.framework */,
			);
			name = Products;
			sourceTree = "<group>";
		};
		4CBA617F1D8A0A4600B31FC1 /* Resources */ = {
			isa = PBXGroup;
			children = (
				4CA22C7B1F040FE700CD0A72 /* Fonts */,
				4C61084D1E9C266F003E982C /* External */,
				4CD5229E1DA624C400D78D81 /* CREDITS */,
				4CA3DA0D1D8AF07C001E165A /* DemoFiles.plist */,
				4CFEA35B1D8D04320055C150 /* hex1-65x65.tmx */,
				4CD6D2D91D8B9EA10083DA7B /* isometric-130x66.tmx */,
				4C88E1AA1D8A241F00FCCFA3 /* ortho4-16x16.tmx */,
				4C88E18B1D8A1BC400FCCFA3 /* roguelike-16x16.tmx */,
				4CFEA3561D8D02D20055C150 /* staggered-64x33.tmx */,
				4C0924F51F127E00009CA37E /* tetris-dynamics.tmx */,
				4CDF67CC1D8AE84300589457 /* png */,
				4CD6D2D61D8B9DE50083DA7B /* tsx */,
			);
			path = Resources;
			sourceTree = "<group>";
		};
		4CBA61931D8A0A6C00B31FC1 /* Sources */ = {
			isa = PBXGroup;
			children = (
				4C88E1A71D8A1E8F00FCCFA3 /* Extensions */,
				4C88E1D01D8A4EBE00FCCFA3 /* SKTile.swift */,
				4CBB6AA21D8CC2C100DB56F1 /* SKTiledObject.swift */,
				4CBB6AA01D8CBB5B00DB56F1 /* SKTiledScene.swift */,
				4C88E1D21D8A4EBE00FCCFA3 /* SKTiledSceneCamera.swift */,
				4C88E1D41D8A4EBE00FCCFA3 /* SKTileLayer.swift */,
				4C88E1D51D8A4EBE00FCCFA3 /* SKTilemap.swift */,
				4C88E1D81D8A4EBE00FCCFA3 /* SKTilemapParser.swift */,
				4C88E1D91D8A4EBE00FCCFA3 /* SKTileObject.swift */,
				4C88E1DA1D8A4EBE00FCCFA3 /* SKTileset.swift */,
				4C88E1DC1D8A4EBE00FCCFA3 /* SKTilesetData.swift */,
			);
			path = Sources;
			sourceTree = "<group>";
		};
		4CD6D2D61D8B9DE50083DA7B /* tsx */ = {
			isa = PBXGroup;
			children = (
				4C0924C81F127DC0009CA37E /* tetris-bar-32x8.tsx */,
				4C0924C91F127DC0009CA37E /* tetris-lshape-24x16.tsx */,
				4C0924CA1F127DC0009CA37E /* tetris-square-8x8.tsx */,
				4C0924CB1F127DC0009CA37E /* tetris-square-16x16.tsx */,
				4C0924CC1F127DC0009CA37E /* tetris-tshape-24x16.tsx */,
				4CD6D2D41D8B9DE20083DA7B /* roguelike-16x16.tsx */,
			);
			name = tsx;
			sourceTree = "<group>";
		};
		4CDF67CC1D8AE84300589457 /* png */ = {
			isa = PBXGroup;
			children = (
				4C0924CD1F127DC0009CA37E /* bar-32x8.png */,
				4C0924CE1F127DC0009CA37E /* lshape-24x16.png */,
				4C0924CF1F127DC0009CA37E /* square-8x8.png */,
				4C0924D01F127DC0009CA37E /* square-16x16.png */,
				4C0924D21F127DC0009CA37E /* tetris-layer1-336x240.png */,
				4C0924D31F127DC0009CA37E /* tetris-layer2-336x240.png */,
				4C0924D41F127DC0009CA37E /* tetris-layer3-336x240.png */,
				4C0924D51F127DC0009CA37E /* tetris-layer4-336x240.png */,
				4C0924D61F127DC0009CA37E /* tshape-24x16.png */,
				4CFEA35A1D8D04320055C150 /* hex-65x65-65x230.png */,
				4CD6D2DA1D8B9EA10083DA7B /* isometric-130x230.png */,
				4C88E1AC1D8A242F00FCCFA3 /* ortho4-16x16.png */,
				4CBA61801D8A0A4600B31FC1 /* roguelike-16x16-anim.png */,
				4CFEA3571D8D02D20055C150 /* staggered-64x192.png */,
			);
			name = png;
			sourceTree = "<group>";
		};
/* End PBXGroup section */

/* Begin PBXHeadersBuildPhase section */
		4CFFD2821E2016DF0023C0F7 /* Headers */ = {
			isa = PBXHeadersBuildPhase;
			buildActionMask = 2147483647;
			files = (
				4C58126B1E255FAA00E80BFC /* SKTiled.h in Headers */,
			);
			runOnlyForDeploymentPostprocessing = 0;
		};
		4CFFD2901E2019510023C0F7 /* Headers */ = {
			isa = PBXHeadersBuildPhase;
			buildActionMask = 2147483647;
			files = (
				4C58126A1E255E7300E80BFC /* SKTiled.h in Headers */,
			);
			runOnlyForDeploymentPostprocessing = 0;
		};
/* End PBXHeadersBuildPhase section */

/* Begin PBXNativeTarget section */
		4C17747E1D909740000C0AFD /* Demo - macOS */ = {
			isa = PBXNativeTarget;
			buildConfigurationList = 4C1774911D909740000C0AFD /* Build configuration list for PBXNativeTarget "Demo - macOS" */;
			buildPhases = (
				4CABC4D71DAEE1F900ACA1A4 /* ShellScript */,
				4C17747B1D909740000C0AFD /* Sources */,
				4C17747C1D909740000C0AFD /* Frameworks */,
				4C17747D1D909740000C0AFD /* Resources */,
			);
			buildRules = (
			);
			dependencies = (
			);
			name = "Demo - macOS";
			productName = SKTiled;
			productReference = 4C17747F1D909740000C0AFD /* SKTiledDemo.app */;
			productType = "com.apple.product-type.application";
		};
		4CBA61641D8A048200B31FC1 /* Demo - iOS */ = {
			isa = PBXNativeTarget;
			buildConfigurationList = 4CBA617B1D8A048300B31FC1 /* Build configuration list for PBXNativeTarget "Demo - iOS" */;
			buildPhases = (
				4CBA61611D8A048200B31FC1 /* Sources */,
				4CBA61621D8A048200B31FC1 /* Frameworks */,
				4C3496881EA513D9003900C8 /* ShellScript */,
				4CBA61631D8A048200B31FC1 /* Resources */,
			);
			buildRules = (
			);
			dependencies = (
			);
			name = "Demo - iOS";
			productName = SKTiled;
			productReference = 4CBA61651D8A048200B31FC1 /* SKTiledDemo.app */;
			productType = "com.apple.product-type.application";
		};
		4CFFD2841E2016DF0023C0F7 /* SKTiled-macOS */ = {
			isa = PBXNativeTarget;
			buildConfigurationList = 4CFFD28C1E2016DF0023C0F7 /* Build configuration list for PBXNativeTarget "SKTiled-macOS" */;
			buildPhases = (
				4CFFD2801E2016DF0023C0F7 /* Sources */,
				4CFFD2811E2016DF0023C0F7 /* Frameworks */,
				4CFFD2821E2016DF0023C0F7 /* Headers */,
				4CFFD2831E2016DF0023C0F7 /* Resources */,
				4CAFDA651E20391A006F2D83 /* ShellScript */,
			);
			buildRules = (
			);
			dependencies = (
			);
			name = "SKTiled-macOS";
			productName = SKTiled;
			productReference = 4CFFD2851E2016DF0023C0F7 /* SKTiled.framework */;
			productType = "com.apple.product-type.framework";
		};
		4CFFD2921E2019510023C0F7 /* SKTiled-iOS */ = {
			isa = PBXNativeTarget;
			buildConfigurationList = 4CFFD2981E2019510023C0F7 /* Build configuration list for PBXNativeTarget "SKTiled-iOS" */;
			buildPhases = (
				4CFFD28E1E2019510023C0F7 /* Sources */,
				4CFFD28F1E2019510023C0F7 /* Frameworks */,
				4CFFD2901E2019510023C0F7 /* Headers */,
				4CFFD2911E2019510023C0F7 /* Resources */,
				4CC2EA941E216C460017F65F /* ShellScript */,
			);
			buildRules = (
			);
			dependencies = (
			);
			name = "SKTiled-iOS";
			productName = SKTiled;
			productReference = 4CFFD2931E2019510023C0F7 /* SKTiled.framework */;
			productType = "com.apple.product-type.framework";
		};
/* End PBXNativeTarget section */

/* Begin PBXProject section */
		4CBA615D1D8A048200B31FC1 /* Project object */ = {
			isa = PBXProject;
			attributes = {
				LastSwiftUpdateCheck = 0800;
				LastUpgradeCheck = 0800;
				ORGANIZATIONNAME = "Michael Fessenden";
				TargetAttributes = {
					4C17747E1D909740000C0AFD = {
						CreatedOnToolsVersion = 8.0;
						DevelopmentTeam = 747QKN4G7U;
						ProvisioningStyle = Automatic;
					};
					4CBA61641D8A048200B31FC1 = {
						CreatedOnToolsVersion = 7.3;
						DevelopmentTeam = 747QKN4G7U;
						LastSwiftMigration = 0800;
						ProvisioningStyle = Automatic;
					};
					4CFFD2841E2016DF0023C0F7 = {
						CreatedOnToolsVersion = 8.2.1;
						DevelopmentTeam = 747QKN4G7U;
						ProvisioningStyle = Automatic;
					};
					4CFFD2921E2019510023C0F7 = {
						CreatedOnToolsVersion = 8.2.1;
						DevelopmentTeam = 747QKN4G7U;
						ProvisioningStyle = Automatic;
					};
				};
			};
			buildConfigurationList = 4CBA61601D8A048200B31FC1 /* Build configuration list for PBXProject "SKTiled" */;
			compatibilityVersion = "Xcode 3.2";
			developmentRegion = English;
			hasScannedForEncodings = 0;
			knownRegions = (
				en,
				Base,
			);
			mainGroup = 4CBA615C1D8A048200B31FC1;
			productRefGroup = 4CBA61661D8A048200B31FC1 /* Products */;
			projectDirPath = "";
			projectRoot = "";
			targets = (
				4CFFD2841E2016DF0023C0F7 /* SKTiled-macOS */,
				4CFFD2921E2019510023C0F7 /* SKTiled-iOS */,
				4C17747E1D909740000C0AFD /* Demo - macOS */,
				4CBA61641D8A048200B31FC1 /* Demo - iOS */,
			);
		};
/* End PBXProject section */

/* Begin PBXResourcesBuildPhase section */
		4C17747D1D909740000C0AFD /* Resources */ = {
			isa = PBXResourcesBuildPhase;
			buildActionMask = 2147483647;
			files = (
				4C8E42E11DC26FD1002C76DA /* zlib in Resources */,
				4C0924F91F12A261009CA37E /* test-objects-8x8.png in Resources */,
				4C0924D91F127DC0009CA37E /* tetris-lshape-24x16.tsx in Resources */,
				4C1774AC1D90999C000C0AFD /* roguelike-16x16-anim.png in Resources */,
				4C0924F61F127E00009CA37E /* tetris-dynamics.tmx in Resources */,
				4C0924F31F127DC0009CA37E /* tshape-24x16.png in Resources */,
				4C0924FC1F12A34E009CA37E /* test-objects-8x8.tsx in Resources */,
				4C1774A21D90999C000C0AFD /* hex1-65x65.tmx in Resources */,
				4C0924DB1F127DC0009CA37E /* tetris-square-8x8.tsx in Resources */,
				4C0924C11F118927009CA37E /* test-objects-24x24.tsx in Resources */,
				4C0924E31F127DC0009CA37E /* lshape-24x16.png in Resources */,
				4C0924BB1F0EE538009CA37E /* object-rotation.tmx in Resources */,
				4C0924DD1F127DC0009CA37E /* tetris-square-16x16.tsx in Resources */,
				4C0924E11F127DC0009CA37E /* bar-32x8.png in Resources */,
				4C1774A71D90999C000C0AFD /* staggered-64x33.tmx in Resources */,
				4C0924ED1F127DC0009CA37E /* tetris-layer2-336x240.png in Resources */,
				4C1774A81D90999C000C0AFD /* hex-65x65-65x230.png in Resources */,
				4C0924F11F127DC0009CA37E /* tetris-layer4-336x240.png in Resources */,
				4C0924D71F127DC0009CA37E /* tetris-bar-32x8.tsx in Resources */,
				4C440B9C1DAE911000DEC9A4 /* Assets.xcassets in Resources */,
				4C1774A61D90999C000C0AFD /* roguelike-16x16.tmx in Resources */,
				4C0924E51F127DC0009CA37E /* square-8x8.png in Resources */,
				4C1774A51D90999C000C0AFD /* ortho4-16x16.tmx in Resources */,
				4C440BA81DAE913000DEC9A4 /* Main.storyboard in Resources */,
				4C0924EB1F127DC0009CA37E /* tetris-layer1-336x240.png in Resources */,
				4C0924E71F127DC0009CA37E /* square-16x16.png in Resources */,
				4C1774AD1D90999C000C0AFD /* staggered-64x192.png in Resources */,
				4C0924C31F118927009CA37E /* test-objects-24x24.png in Resources */,
				4C0924EF1F127DC0009CA37E /* tetris-layer3-336x240.png in Resources */,
				4C0924DF1F127DC0009CA37E /* tetris-tshape-24x16.tsx in Resources */,
				4C1774AA1D90999C000C0AFD /* isometric-130x230.png in Resources */,
				4CA22C831F042BB200CD0A72 /* test-objects-24x16.tsx in Resources */,
				4C1774A11D90999C000C0AFD /* DemoFiles.plist in Resources */,
<<<<<<< HEAD
				4C6A1E1D1DAC19B1001F2E92 /* graphtest-8x8.png in Resources */,
				4C6A1E211DAC19B1001F2E92 /* graphtest-8x8.tsx in Resources */,
				4C17749E1D9097FE000C0AFD /* Assets.xcassets in Resources */,
				4C1774AB1D90999C000C0AFD /* ortho4-16x16.png in Resources */,
				4C1774AE1D90999C000C0AFD /* roguelike-16x16.tsx in Resources */,
				4C1774A41D90999C000C0AFD /* isometric-130x66.tmx in Resources */,
				4C439BBC1DA5234E00954AF7 /* Main.storyboard in Resources */,
				4C6A1E1F1DAC19B1001F2E92 /* graphtest-8x8.tmx in Resources */,
=======
				4CA22C7D1F040FF600CD0A72 /* Nintendo-Arcade.ttf in Resources */,
				4C0924B91F0EE538009CA37E /* objects-test-16x16.png in Resources */,
				4C1774AB1D90999C000C0AFD /* ortho4-16x16.png in Resources */,
				4C1774AE1D90999C000C0AFD /* roguelike-16x16.tsx in Resources */,
				4C1774A41D90999C000C0AFD /* isometric-130x66.tmx in Resources */,
>>>>>>> 0eeeaf0f
			);
			runOnlyForDeploymentPostprocessing = 0;
		};
		4CBA61631D8A048200B31FC1 /* Resources */ = {
			isa = PBXResourcesBuildPhase;
			buildActionMask = 2147483647;
			files = (
				4CFEA35D1D8D04320055C150 /* hex1-65x65.tmx in Resources */,
				4C0924E21F127DC0009CA37E /* bar-32x8.png in Resources */,
				4C0924F01F127DC0009CA37E /* tetris-layer3-336x240.png in Resources */,
				4C0924D81F127DC0009CA37E /* tetris-bar-32x8.tsx in Resources */,
				4CBA61831D8A0A4600B31FC1 /* roguelike-16x16-anim.png in Resources */,
				4C88E1AB1D8A241F00FCCFA3 /* ortho4-16x16.tmx in Resources */,
				4C0924F21F127DC0009CA37E /* tetris-layer4-336x240.png in Resources */,
				4C8E42E01DC26FD1002C76DA /* zlib in Resources */,
				4C0924DC1F127DC0009CA37E /* tetris-square-8x8.tsx in Resources */,
				4C0924E41F127DC0009CA37E /* lshape-24x16.png in Resources */,
				4CA22C7E1F040FF600CD0A72 /* Nintendo-Arcade.ttf in Resources */,
				4C88E18C1D8A1BC400FCCFA3 /* roguelike-16x16.tmx in Resources */,
				4C440B9B1DAE911000DEC9A4 /* Assets.xcassets in Resources */,
				4C0924DA1F127DC0009CA37E /* tetris-lshape-24x16.tsx in Resources */,
				4C0924FD1F12A34E009CA37E /* test-objects-8x8.tsx in Resources */,
				4C0924E01F127DC0009CA37E /* tetris-tshape-24x16.tsx in Resources */,
				4CA22C841F042BB200CD0A72 /* test-objects-24x16.tsx in Resources */,
				4C88E1AD1D8A242F00FCCFA3 /* ortho4-16x16.png in Resources */,
				4C440BB51DAE913A00DEC9A4 /* Main.storyboard in Resources */,
				4C0924EE1F127DC0009CA37E /* tetris-layer2-336x240.png in Resources */,
				4CFEA3591D8D02D20055C150 /* staggered-64x192.png in Resources */,
<<<<<<< HEAD
				4C6A1E1E1DAC19B1001F2E92 /* graphtest-8x8.tmx in Resources */,
=======
				4C0924EC1F127DC0009CA37E /* tetris-layer1-336x240.png in Resources */,
				4C0924C41F118927009CA37E /* test-objects-24x24.png in Resources */,
>>>>>>> 0eeeaf0f
				4CA3DA0E1D8AF07C001E165A /* DemoFiles.plist in Resources */,
				4C0924C21F118927009CA37E /* test-objects-24x24.tsx in Resources */,
				4CD6D2DE1D8B9EA10083DA7B /* isometric-130x230.png in Resources */,
				4C6A1E1C1DAC19B1001F2E92 /* graphtest-8x8.png in Resources */,
				4CFEA35C1D8D04320055C150 /* hex-65x65-65x230.png in Resources */,
				4C0924F71F127E00009CA37E /* tetris-dynamics.tmx in Resources */,
				4C0924F41F127DC0009CA37E /* tshape-24x16.png in Resources */,
				4C0924E61F127DC0009CA37E /* square-8x8.png in Resources */,
				4C0924BC1F0EE538009CA37E /* object-rotation.tmx in Resources */,
				4CFEA3581D8D02D20055C150 /* staggered-64x33.tmx in Resources */,
<<<<<<< HEAD
				4C6A1E201DAC19B1001F2E92 /* graphtest-8x8.tsx in Resources */,
=======
				4C0924BA1F0EE538009CA37E /* objects-test-16x16.png in Resources */,
				4C440BB41DAE913A00DEC9A4 /* LaunchScreen.storyboard in Resources */,
>>>>>>> 0eeeaf0f
				4CD6D2D51D8B9DE20083DA7B /* roguelike-16x16.tsx in Resources */,
				4C0924DE1F127DC0009CA37E /* tetris-square-16x16.tsx in Resources */,
				4CD6D2DD1D8B9EA10083DA7B /* isometric-130x66.tmx in Resources */,
				4C0924E81F127DC0009CA37E /* square-16x16.png in Resources */,
				4C0924FA1F12A261009CA37E /* test-objects-8x8.png in Resources */,
			);
			runOnlyForDeploymentPostprocessing = 0;
		};
		4CFFD2831E2016DF0023C0F7 /* Resources */ = {
			isa = PBXResourcesBuildPhase;
			buildActionMask = 2147483647;
			files = (
			);
			runOnlyForDeploymentPostprocessing = 0;
		};
		4CFFD2911E2019510023C0F7 /* Resources */ = {
			isa = PBXResourcesBuildPhase;
			buildActionMask = 2147483647;
			files = (
			);
			runOnlyForDeploymentPostprocessing = 0;
		};
/* End PBXResourcesBuildPhase section */

/* Begin PBXShellScriptBuildPhase section */
		4C3496881EA513D9003900C8 /* ShellScript */ = {
			isa = PBXShellScriptBuildPhase;
			buildActionMask = 2147483647;
			files = (
			);
			inputPaths = (
			);
			outputPaths = (
			);
			runOnlyForDeploymentPostprocessing = 0;
			shellPath = /bin/sh;
			shellScript = "xattr -rc $PROJECT_DIR";
		};
		4CABC4D71DAEE1F900ACA1A4 /* ShellScript */ = {
			isa = PBXShellScriptBuildPhase;
			buildActionMask = 2147483647;
			files = (
			);
			inputPaths = (
			);
			outputPaths = (
			);
			runOnlyForDeploymentPostprocessing = 0;
			shellPath = /bin/bash;
			shellScript = "xattr -rc $PROJECT_DIR";
		};
		4CAFDA651E20391A006F2D83 /* ShellScript */ = {
			isa = PBXShellScriptBuildPhase;
			buildActionMask = 2147483647;
			files = (
			);
			inputPaths = (
			);
			outputPaths = (
			);
			runOnlyForDeploymentPostprocessing = 0;
			shellPath = /bin/bash;
			shellScript = export;
		};
		4CC2EA941E216C460017F65F /* ShellScript */ = {
			isa = PBXShellScriptBuildPhase;
			buildActionMask = 2147483647;
			files = (
			);
			inputPaths = (
			);
			outputPaths = (
			);
			runOnlyForDeploymentPostprocessing = 0;
			shellPath = /bin/bash;
			shellScript = export;
		};
/* End PBXShellScriptBuildPhase section */

/* Begin PBXSourcesBuildPhase section */
		4C17747B1D909740000C0AFD /* Sources */ = {
			isa = PBXSourcesBuildPhase;
			buildActionMask = 2147483647;
			files = (
				4C440BA01DAE911000DEC9A4 /* SKTiledDemoScene.swift in Sources */,
				4C1774B71D9099A3000C0AFD /* SKTileObject.swift in Sources */,
				4C1774B11D9099A3000C0AFD /* SKTile.swift in Sources */,
				4C440BA71DAE913000DEC9A4 /* AppDelegate.swift in Sources */,
				4C1774B81D9099A3000C0AFD /* SKTileset.swift in Sources */,
				4C1774B21D9099A3000C0AFD /* SKTiledSceneCamera.swift in Sources */,
				4C5BDA481DA82D5B00D2D448 /* SKTiled+GameplayKit.swift in Sources */,
				4C1774BA1D9099A3000C0AFD /* SKTiledObject.swift in Sources */,
				4C5479FE1DC15AF6008B3473 /* GameWindowController.swift in Sources */,
				4C1774B61D9099A3000C0AFD /* SKTilemapParser.swift in Sources */,
				4C1774B31D9099A3000C0AFD /* SKTiledScene.swift in Sources */,
				4C1774B01D9099A3000C0AFD /* SKTilemap+Properties.swift in Sources */,
				4C1774AF1D9099A3000C0AFD /* SKTiled+Extensions.swift in Sources */,
				4C1774B41D9099A3000C0AFD /* SKTileLayer.swift in Sources */,
				4C440BA91DAE913000DEC9A4 /* GameViewController.swift in Sources */,
				4C1774B91D9099A3000C0AFD /* SKTilesetData.swift in Sources */,
				4C1774B51D9099A3000C0AFD /* SKTilemap.swift in Sources */,
				4C3117DB1EF84FCF00892D9E /* SKTiled+Debug.swift in Sources */,
			);
			runOnlyForDeploymentPostprocessing = 0;
		};
		4CBA61611D8A048200B31FC1 /* Sources */ = {
			isa = PBXSourcesBuildPhase;
			buildActionMask = 2147483647;
			files = (
				4C3117DC1EF84FCF00892D9E /* SKTiled+Debug.swift in Sources */,
				4C440B9F1DAE911000DEC9A4 /* SKTiledDemoScene.swift in Sources */,
				4CBB6AA11D8CBB5B00DB56F1 /* SKTiledScene.swift in Sources */,
				4C88E1EA1D8A4EBE00FCCFA3 /* SKTilesetData.swift in Sources */,
				4C440BB31DAE913A00DEC9A4 /* AppDelegate.swift in Sources */,
				4C88E1E71D8A4EBE00FCCFA3 /* SKTileObject.swift in Sources */,
				4C88E1E81D8A4EBE00FCCFA3 /* SKTileset.swift in Sources */,
				4C88E1E31D8A4EBE00FCCFA3 /* SKTilemap.swift in Sources */,
				4CBB6AA31D8CC2C100DB56F1 /* SKTiledObject.swift in Sources */,
				4C5BDA471DA82D5B00D2D448 /* SKTiled+GameplayKit.swift in Sources */,
				4C88E1E01D8A4EBE00FCCFA3 /* SKTiledSceneCamera.swift in Sources */,
				4C88E1E61D8A4EBE00FCCFA3 /* SKTilemapParser.swift in Sources */,
				4CBB6A9F1D8CBA8A00DB56F1 /* SKTilemap+Properties.swift in Sources */,
				4C88E1E51D8A4EBE00FCCFA3 /* SKTiled+Extensions.swift in Sources */,
				4C440BB61DAE913A00DEC9A4 /* GameViewController.swift in Sources */,
				4C88E1E21D8A4EBE00FCCFA3 /* SKTileLayer.swift in Sources */,
				4C88E1DE1D8A4EBE00FCCFA3 /* SKTile.swift in Sources */,
			);
			runOnlyForDeploymentPostprocessing = 0;
		};
		4CFFD2801E2016DF0023C0F7 /* Sources */ = {
			isa = PBXSourcesBuildPhase;
			buildActionMask = 2147483647;
			files = (
				4CAFDA5D1E20327D006F2D83 /* SKTilesetData.swift in Sources */,
				4CAFDA571E20327D006F2D83 /* SKTiledSceneCamera.swift in Sources */,
				4CAFDA4D1E20326D006F2D83 /* SKTiled+Extensions.swift in Sources */,
				4CAFDA581E20327D006F2D83 /* SKTileLayer.swift in Sources */,
				4CAFDA5A1E20327D006F2D83 /* SKTilemapParser.swift in Sources */,
				4CAFDA5B1E20327D006F2D83 /* SKTileObject.swift in Sources */,
				4CAFDA531E203276006F2D83 /* SKTiledObject.swift in Sources */,
				4C3117D91EF84FCF00892D9E /* SKTiled+Debug.swift in Sources */,
				4CAFDA591E20327D006F2D83 /* SKTilemap.swift in Sources */,
				4CAFDA4F1E203270006F2D83 /* SKTilemap+Properties.swift in Sources */,
				4CAFDA551E203279006F2D83 /* SKTiledScene.swift in Sources */,
				4CAFDA511E203273006F2D83 /* SKTile.swift in Sources */,
				4CAFDA5C1E20327D006F2D83 /* SKTileset.swift in Sources */,
			);
			runOnlyForDeploymentPostprocessing = 0;
		};
		4CFFD28E1E2019510023C0F7 /* Sources */ = {
			isa = PBXSourcesBuildPhase;
			buildActionMask = 2147483647;
			files = (
				4CAFDA641E20327E006F2D83 /* SKTilesetData.swift in Sources */,
				4CAFDA5E1E20327E006F2D83 /* SKTiledSceneCamera.swift in Sources */,
				4CAFDA4E1E20326E006F2D83 /* SKTiled+Extensions.swift in Sources */,
				4CAFDA5F1E20327E006F2D83 /* SKTileLayer.swift in Sources */,
				4CAFDA611E20327E006F2D83 /* SKTilemapParser.swift in Sources */,
				4CAFDA621E20327E006F2D83 /* SKTileObject.swift in Sources */,
				4CAFDA541E203277006F2D83 /* SKTiledObject.swift in Sources */,
				4C3117DA1EF84FCF00892D9E /* SKTiled+Debug.swift in Sources */,
				4CAFDA601E20327E006F2D83 /* SKTilemap.swift in Sources */,
				4CAFDA501E203271006F2D83 /* SKTilemap+Properties.swift in Sources */,
				4CAFDA561E203279006F2D83 /* SKTiledScene.swift in Sources */,
				4CAFDA521E203274006F2D83 /* SKTile.swift in Sources */,
				4CAFDA631E20327E006F2D83 /* SKTileset.swift in Sources */,
			);
			runOnlyForDeploymentPostprocessing = 0;
		};
/* End PBXSourcesBuildPhase section */

/* Begin PBXVariantGroup section */
		4C440BA31DAE913000DEC9A4 /* Main.storyboard */ = {
			isa = PBXVariantGroup;
			children = (
				4C440BA41DAE913000DEC9A4 /* Base */,
			);
			name = Main.storyboard;
			sourceTree = "<group>";
		};
		4C440BAD1DAE913A00DEC9A4 /* LaunchScreen.storyboard */ = {
			isa = PBXVariantGroup;
			children = (
				4C440BAE1DAE913A00DEC9A4 /* Base */,
			);
			name = LaunchScreen.storyboard;
			sourceTree = "<group>";
		};
		4C440BAF1DAE913A00DEC9A4 /* Main.storyboard */ = {
			isa = PBXVariantGroup;
			children = (
				4C440BB01DAE913A00DEC9A4 /* Base */,
			);
			name = Main.storyboard;
			sourceTree = "<group>";
		};
/* End PBXVariantGroup section */

/* Begin XCBuildConfiguration section */
		4C1774921D909740000C0AFD /* Debug */ = {
			isa = XCBuildConfiguration;
			buildSettings = {
				ASSETCATALOG_COMPILER_APPICON_NAME = AppIcon;
				CLANG_WARN_DOCUMENTATION_COMMENTS = YES;
				CLANG_WARN_INFINITE_RECURSION = YES;
				CLANG_WARN_SUSPICIOUS_MOVES = YES;
				CODE_SIGN_IDENTITY = "Mac Developer";
				COMBINE_HIDPI_IMAGES = YES;
				DEVELOPMENT_TEAM = 747QKN4G7U;
				INFOPLIST_FILE = "$(SRCROOT)/macOS/Info.plist";
				LD_RUNPATH_SEARCH_PATHS = "$(inherited) @executable_path/../Frameworks";
				MACOSX_DEPLOYMENT_TARGET = 10.11;
				PRODUCT_BUNDLE_IDENTIFIER = com.supermeerkat.SKTiled;
				PRODUCT_NAME = SKTiledDemo;
				SDKROOT = macosx;
				SWIFT_ACTIVE_COMPILATION_CONDITIONS = DEBUG;
				SWIFT_VERSION = 3.1;
			};
			name = Debug;
		};
		4C1774931D909740000C0AFD /* Release */ = {
			isa = XCBuildConfiguration;
			buildSettings = {
				ASSETCATALOG_COMPILER_APPICON_NAME = AppIcon;
				CLANG_WARN_DOCUMENTATION_COMMENTS = YES;
				CLANG_WARN_INFINITE_RECURSION = YES;
				CLANG_WARN_SUSPICIOUS_MOVES = YES;
				CODE_SIGN_IDENTITY = "Mac Developer";
				COMBINE_HIDPI_IMAGES = YES;
				DEVELOPMENT_TEAM = 747QKN4G7U;
				INFOPLIST_FILE = "$(SRCROOT)/macOS/Info.plist";
				LD_RUNPATH_SEARCH_PATHS = "$(inherited) @executable_path/../Frameworks";
				MACOSX_DEPLOYMENT_TARGET = 10.11;
				PRODUCT_BUNDLE_IDENTIFIER = com.supermeerkat.SKTiled;
				PRODUCT_NAME = SKTiledDemo;
				SDKROOT = macosx;
				SWIFT_OPTIMIZATION_LEVEL = "-Owholemodule";
				SWIFT_VERSION = 3.1;
			};
			name = Release;
		};
		4CBA61791D8A048300B31FC1 /* Debug */ = {
			isa = XCBuildConfiguration;
			buildSettings = {
				ALWAYS_SEARCH_USER_PATHS = NO;
				CLANG_ANALYZER_NONNULL = YES;
				CLANG_CXX_LANGUAGE_STANDARD = "gnu++0x";
				CLANG_CXX_LIBRARY = "libc++";
				CLANG_ENABLE_MODULES = YES;
				CLANG_ENABLE_OBJC_ARC = YES;
				CLANG_WARN_BOOL_CONVERSION = YES;
				CLANG_WARN_CONSTANT_CONVERSION = YES;
				CLANG_WARN_DIRECT_OBJC_ISA_USAGE = YES_ERROR;
				CLANG_WARN_EMPTY_BODY = YES;
				CLANG_WARN_ENUM_CONVERSION = YES;
				CLANG_WARN_INFINITE_RECURSION = YES;
				CLANG_WARN_INT_CONVERSION = YES;
				CLANG_WARN_OBJC_ROOT_CLASS = YES_ERROR;
				CLANG_WARN_SUSPICIOUS_MOVE = YES;
				CLANG_WARN_UNREACHABLE_CODE = YES;
				CLANG_WARN__DUPLICATE_METHOD_MATCH = YES;
				"CODE_SIGN_IDENTITY[sdk=iphoneos*]" = "iPhone Developer";
				COPY_PHASE_STRIP = NO;
				ENABLE_STRICT_OBJC_MSGSEND = YES;
				ENABLE_TESTABILITY = YES;
				GCC_C_LANGUAGE_STANDARD = gnu99;
				GCC_DYNAMIC_NO_PIC = NO;
				GCC_NO_COMMON_BLOCKS = YES;
				GCC_OPTIMIZATION_LEVEL = 0;
				GCC_PREPROCESSOR_DEFINITIONS = (
					"DEBUG=1",
					"$(inherited)",
				);
				GCC_WARN_64_TO_32_BIT_CONVERSION = YES;
				GCC_WARN_ABOUT_RETURN_TYPE = YES_ERROR;
				GCC_WARN_UNDECLARED_SELECTOR = YES;
				GCC_WARN_UNINITIALIZED_AUTOS = YES_AGGRESSIVE;
				GCC_WARN_UNUSED_FUNCTION = YES;
				GCC_WARN_UNUSED_VARIABLE = YES;
				MTL_ENABLE_DEBUG_INFO = YES;
				ONLY_ACTIVE_ARCH = YES;
				OTHER_LDFLAGS = "";
				SDKROOT = iphoneos;
				SWIFT_INCLUDE_PATHS = zlib;
				SWIFT_OPTIMIZATION_LEVEL = "-Onone";
				TARGETED_DEVICE_FAMILY = "1,2";
			};
			name = Debug;
		};
		4CBA617A1D8A048300B31FC1 /* Release */ = {
			isa = XCBuildConfiguration;
			buildSettings = {
				ALWAYS_SEARCH_USER_PATHS = NO;
				CLANG_ANALYZER_NONNULL = YES;
				CLANG_CXX_LANGUAGE_STANDARD = "gnu++0x";
				CLANG_CXX_LIBRARY = "libc++";
				CLANG_ENABLE_MODULES = YES;
				CLANG_ENABLE_OBJC_ARC = YES;
				CLANG_WARN_BOOL_CONVERSION = YES;
				CLANG_WARN_CONSTANT_CONVERSION = YES;
				CLANG_WARN_DIRECT_OBJC_ISA_USAGE = YES_ERROR;
				CLANG_WARN_EMPTY_BODY = YES;
				CLANG_WARN_ENUM_CONVERSION = YES;
				CLANG_WARN_INFINITE_RECURSION = YES;
				CLANG_WARN_INT_CONVERSION = YES;
				CLANG_WARN_OBJC_ROOT_CLASS = YES_ERROR;
				CLANG_WARN_SUSPICIOUS_MOVE = YES;
				CLANG_WARN_UNREACHABLE_CODE = YES;
				CLANG_WARN__DUPLICATE_METHOD_MATCH = YES;
				"CODE_SIGN_IDENTITY[sdk=iphoneos*]" = "iPhone Developer";
				COPY_PHASE_STRIP = NO;
				ENABLE_NS_ASSERTIONS = NO;
				ENABLE_STRICT_OBJC_MSGSEND = YES;
				GCC_C_LANGUAGE_STANDARD = gnu99;
				GCC_NO_COMMON_BLOCKS = YES;
				GCC_WARN_64_TO_32_BIT_CONVERSION = YES;
				GCC_WARN_ABOUT_RETURN_TYPE = YES_ERROR;
				GCC_WARN_UNDECLARED_SELECTOR = YES;
				GCC_WARN_UNINITIALIZED_AUTOS = YES_AGGRESSIVE;
				GCC_WARN_UNUSED_FUNCTION = YES;
				GCC_WARN_UNUSED_VARIABLE = YES;
				MTL_ENABLE_DEBUG_INFO = NO;
				ONLY_ACTIVE_ARCH = YES;
				OTHER_LDFLAGS = "";
				SDKROOT = iphoneos;
				SWIFT_INCLUDE_PATHS = zlib;
				SWIFT_OPTIMIZATION_LEVEL = "-Owholemodule";
				TARGETED_DEVICE_FAMILY = "1,2";
				VALIDATE_PRODUCT = YES;
			};
			name = Release;
		};
		4CBA617C1D8A048300B31FC1 /* Debug */ = {
			isa = XCBuildConfiguration;
			buildSettings = {
				ASSETCATALOG_COMPILER_APPICON_NAME = AppIcon;
				"CODE_SIGN_IDENTITY[sdk=iphoneos*]" = "iPhone Developer";
				DEVELOPMENT_TEAM = 747QKN4G7U;
				INFOPLIST_FILE = "$(SRCROOT)/iOS/Info.plist";
				IPHONEOS_DEPLOYMENT_TARGET = 10.2;
				LD_RUNPATH_SEARCH_PATHS = "$(inherited) @executable_path/Frameworks";
				PRODUCT_BUNDLE_IDENTIFIER = com.supermeerkat.SKTiled;
				PRODUCT_NAME = SKTiledDemo;
				SWIFT_VERSION = 3.1;
				TARGETED_DEVICE_FAMILY = "1,2";
			};
			name = Debug;
		};
		4CBA617D1D8A048300B31FC1 /* Release */ = {
			isa = XCBuildConfiguration;
			buildSettings = {
				ASSETCATALOG_COMPILER_APPICON_NAME = AppIcon;
				"CODE_SIGN_IDENTITY[sdk=iphoneos*]" = "iPhone Developer";
				DEVELOPMENT_TEAM = 747QKN4G7U;
				INFOPLIST_FILE = "$(SRCROOT)/iOS/Info.plist";
				IPHONEOS_DEPLOYMENT_TARGET = 10.2;
				LD_RUNPATH_SEARCH_PATHS = "$(inherited) @executable_path/Frameworks";
				PRODUCT_BUNDLE_IDENTIFIER = com.supermeerkat.SKTiled;
				PRODUCT_NAME = SKTiledDemo;
				SWIFT_VERSION = 3.1;
				TARGETED_DEVICE_FAMILY = "1,2";
			};
			name = Release;
		};
		4CFFD28A1E2016DF0023C0F7 /* Debug */ = {
			isa = XCBuildConfiguration;
			buildSettings = {
				CLANG_WARN_DOCUMENTATION_COMMENTS = NO;
				CODE_SIGN_IDENTITY = "-";
				COMBINE_HIDPI_IMAGES = YES;
				CURRENT_PROJECT_VERSION = 1.14;
				DEBUG_INFORMATION_FORMAT = "dwarf-with-dsym";
				DEFINES_MODULE = YES;
				DEPLOYMENT_LOCATION = YES;
				DEPLOYMENT_POSTPROCESSING = YES;
				DEVELOPMENT_TEAM = 747QKN4G7U;
				DYLIB_COMPATIBILITY_VERSION = 1;
				DYLIB_CURRENT_VERSION = 1;
				DYLIB_INSTALL_NAME_BASE = "@rpath";
				FRAMEWORK_VERSION = A;
				INFOPLIST_FILE = "$(SRCROOT)/macOS/framework/Info.plist";
				LD_RUNPATH_SEARCH_PATHS = "$(inherited) @executable_path/../Frameworks @loader_path/Frameworks";
				MACOSX_DEPLOYMENT_TARGET = 10.11;
				PRODUCT_BUNDLE_IDENTIFIER = com.supermeerkat.SKTiled;
				PRODUCT_NAME = SKTiled;
				SDKROOT = macosx;
				SKIP_INSTALL = YES;
				SWIFT_ACTIVE_COMPILATION_CONDITIONS = DEBUG;
				SWIFT_VERSION = 3.1;
				VERSIONING_SYSTEM = "apple-generic";
				VERSION_INFO_PREFIX = "";
			};
			name = Debug;
		};
		4CFFD28B1E2016DF0023C0F7 /* Release */ = {
			isa = XCBuildConfiguration;
			buildSettings = {
				CLANG_WARN_DOCUMENTATION_COMMENTS = NO;
				CODE_SIGN_IDENTITY = "-";
				COMBINE_HIDPI_IMAGES = YES;
				CURRENT_PROJECT_VERSION = 1.14;
				DEBUG_INFORMATION_FORMAT = "dwarf-with-dsym";
				DEFINES_MODULE = YES;
				DEPLOYMENT_LOCATION = YES;
				DEPLOYMENT_POSTPROCESSING = YES;
				DEVELOPMENT_TEAM = 747QKN4G7U;
				DYLIB_COMPATIBILITY_VERSION = 1;
				DYLIB_CURRENT_VERSION = 1;
				DYLIB_INSTALL_NAME_BASE = "@rpath";
				FRAMEWORK_VERSION = A;
				INFOPLIST_FILE = "$(SRCROOT)/macOS/framework/Info.plist";
				LD_RUNPATH_SEARCH_PATHS = "$(inherited) @executable_path/../Frameworks @loader_path/Frameworks";
				MACOSX_DEPLOYMENT_TARGET = 10.11;
				PRODUCT_BUNDLE_IDENTIFIER = com.supermeerkat.SKTiled;
				PRODUCT_NAME = SKTiled;
				SDKROOT = macosx;
				SKIP_INSTALL = YES;
				SWIFT_VERSION = 3.1;
				VERSIONING_SYSTEM = "apple-generic";
				VERSION_INFO_PREFIX = "";
			};
			name = Release;
		};
		4CFFD2991E2019510023C0F7 /* Debug */ = {
			isa = XCBuildConfiguration;
			buildSettings = {
				CLANG_WARN_DOCUMENTATION_COMMENTS = NO;
				CODE_SIGN_IDENTITY = "";
				CURRENT_PROJECT_VERSION = 1.14;
				DEFINES_MODULE = YES;
				DEPLOYMENT_LOCATION = YES;
				DEPLOYMENT_POSTPROCESSING = YES;
				DEVELOPMENT_TEAM = 747QKN4G7U;
				DYLIB_COMPATIBILITY_VERSION = 1;
				DYLIB_CURRENT_VERSION = 1;
				DYLIB_INSTALL_NAME_BASE = "@rpath";
				INFOPLIST_FILE = "$(SRCROOT)/iOS/framework/Info.plist";
				IPHONEOS_DEPLOYMENT_TARGET = 9.0;
				LD_RUNPATH_SEARCH_PATHS = "$(inherited) @executable_path/Frameworks @loader_path/Frameworks";
				PRODUCT_BUNDLE_IDENTIFIER = com.supermeerkat.SKTiled;
				PRODUCT_NAME = SKTiled;
				SKIP_INSTALL = YES;
				SWIFT_ACTIVE_COMPILATION_CONDITIONS = DEBUG;
				SWIFT_VERSION = 3.1;
				VERSIONING_SYSTEM = "apple-generic";
				VERSION_INFO_PREFIX = "";
			};
			name = Debug;
		};
		4CFFD29A1E2019510023C0F7 /* Release */ = {
			isa = XCBuildConfiguration;
			buildSettings = {
				CLANG_WARN_DOCUMENTATION_COMMENTS = NO;
				CODE_SIGN_IDENTITY = "";
				CURRENT_PROJECT_VERSION = 1.14;
				DEFINES_MODULE = YES;
				DEPLOYMENT_LOCATION = YES;
				DEPLOYMENT_POSTPROCESSING = YES;
				DEVELOPMENT_TEAM = 747QKN4G7U;
				DYLIB_COMPATIBILITY_VERSION = 1;
				DYLIB_CURRENT_VERSION = 1;
				DYLIB_INSTALL_NAME_BASE = "@rpath";
				INFOPLIST_FILE = "$(SRCROOT)/iOS/framework/Info.plist";
				IPHONEOS_DEPLOYMENT_TARGET = 9.0;
				LD_RUNPATH_SEARCH_PATHS = "$(inherited) @executable_path/Frameworks @loader_path/Frameworks";
				ONLY_ACTIVE_ARCH = NO;
				PRODUCT_BUNDLE_IDENTIFIER = com.supermeerkat.SKTiled;
				PRODUCT_NAME = SKTiled;
				SKIP_INSTALL = YES;
				SWIFT_VERSION = 3.1;
				VERSIONING_SYSTEM = "apple-generic";
				VERSION_INFO_PREFIX = "";
			};
			name = Release;
		};
/* End XCBuildConfiguration section */

/* Begin XCConfigurationList section */
		4C1774911D909740000C0AFD /* Build configuration list for PBXNativeTarget "Demo - macOS" */ = {
			isa = XCConfigurationList;
			buildConfigurations = (
				4C1774921D909740000C0AFD /* Debug */,
				4C1774931D909740000C0AFD /* Release */,
			);
			defaultConfigurationIsVisible = 0;
			defaultConfigurationName = Release;
		};
		4CBA61601D8A048200B31FC1 /* Build configuration list for PBXProject "SKTiled" */ = {
			isa = XCConfigurationList;
			buildConfigurations = (
				4CBA61791D8A048300B31FC1 /* Debug */,
				4CBA617A1D8A048300B31FC1 /* Release */,
			);
			defaultConfigurationIsVisible = 0;
			defaultConfigurationName = Release;
		};
		4CBA617B1D8A048300B31FC1 /* Build configuration list for PBXNativeTarget "Demo - iOS" */ = {
			isa = XCConfigurationList;
			buildConfigurations = (
				4CBA617C1D8A048300B31FC1 /* Debug */,
				4CBA617D1D8A048300B31FC1 /* Release */,
			);
			defaultConfigurationIsVisible = 0;
			defaultConfigurationName = Release;
		};
		4CFFD28C1E2016DF0023C0F7 /* Build configuration list for PBXNativeTarget "SKTiled-macOS" */ = {
			isa = XCConfigurationList;
			buildConfigurations = (
				4CFFD28A1E2016DF0023C0F7 /* Debug */,
				4CFFD28B1E2016DF0023C0F7 /* Release */,
			);
			defaultConfigurationIsVisible = 0;
			defaultConfigurationName = Release;
		};
		4CFFD2981E2019510023C0F7 /* Build configuration list for PBXNativeTarget "SKTiled-iOS" */ = {
			isa = XCConfigurationList;
			buildConfigurations = (
				4CFFD2991E2019510023C0F7 /* Debug */,
				4CFFD29A1E2019510023C0F7 /* Release */,
			);
			defaultConfigurationIsVisible = 0;
			defaultConfigurationName = Release;
		};
/* End XCConfigurationList section */
	};
	rootObject = 4CBA615D1D8A048200B31FC1 /* Project object */;
}<|MERGE_RESOLUTION|>--- conflicted
+++ resolved
@@ -7,14 +7,10 @@
 	objects = {
 
 /* Begin PBXBuildFile section */
-		4C0924B91F0EE538009CA37E /* objects-test-16x16.png in Resources */ = {isa = PBXBuildFile; fileRef = 4C0924B71F0EE538009CA37E /* objects-test-16x16.png */; };
-		4C0924BA1F0EE538009CA37E /* objects-test-16x16.png in Resources */ = {isa = PBXBuildFile; fileRef = 4C0924B71F0EE538009CA37E /* objects-test-16x16.png */; };
-		4C0924BB1F0EE538009CA37E /* object-rotation.tmx in Resources */ = {isa = PBXBuildFile; fileRef = 4C0924B81F0EE538009CA37E /* object-rotation.tmx */; };
-		4C0924BC1F0EE538009CA37E /* object-rotation.tmx in Resources */ = {isa = PBXBuildFile; fileRef = 4C0924B81F0EE538009CA37E /* object-rotation.tmx */; };
-		4C0924C11F118927009CA37E /* test-objects-24x24.tsx in Resources */ = {isa = PBXBuildFile; fileRef = 4C0924BF1F118927009CA37E /* test-objects-24x24.tsx */; };
-		4C0924C21F118927009CA37E /* test-objects-24x24.tsx in Resources */ = {isa = PBXBuildFile; fileRef = 4C0924BF1F118927009CA37E /* test-objects-24x24.tsx */; };
-		4C0924C31F118927009CA37E /* test-objects-24x24.png in Resources */ = {isa = PBXBuildFile; fileRef = 4C0924C01F118927009CA37E /* test-objects-24x24.png */; };
-		4C0924C41F118927009CA37E /* test-objects-24x24.png in Resources */ = {isa = PBXBuildFile; fileRef = 4C0924C01F118927009CA37E /* test-objects-24x24.png */; };
+		4C01D3A71F1E07AB00FFAD28 /* SKTiled+GameplayKit.swift in Sources */ = {isa = PBXBuildFile; fileRef = 4C01D3A61F1E07AB00FFAD28 /* SKTiled+GameplayKit.swift */; };
+		4C01D3A81F1E07AB00FFAD28 /* SKTiled+GameplayKit.swift in Sources */ = {isa = PBXBuildFile; fileRef = 4C01D3A61F1E07AB00FFAD28 /* SKTiled+GameplayKit.swift */; };
+		4C01D3A91F1E07AB00FFAD28 /* SKTiled+GameplayKit.swift in Sources */ = {isa = PBXBuildFile; fileRef = 4C01D3A61F1E07AB00FFAD28 /* SKTiled+GameplayKit.swift */; };
+		4C01D3AA1F1E07AB00FFAD28 /* SKTiled+GameplayKit.swift in Sources */ = {isa = PBXBuildFile; fileRef = 4C01D3A61F1E07AB00FFAD28 /* SKTiled+GameplayKit.swift */; };
 		4C0924D71F127DC0009CA37E /* tetris-bar-32x8.tsx in Resources */ = {isa = PBXBuildFile; fileRef = 4C0924C81F127DC0009CA37E /* tetris-bar-32x8.tsx */; };
 		4C0924D81F127DC0009CA37E /* tetris-bar-32x8.tsx in Resources */ = {isa = PBXBuildFile; fileRef = 4C0924C81F127DC0009CA37E /* tetris-bar-32x8.tsx */; };
 		4C0924D91F127DC0009CA37E /* tetris-lshape-24x16.tsx in Resources */ = {isa = PBXBuildFile; fileRef = 4C0924C91F127DC0009CA37E /* tetris-lshape-24x16.tsx */; };
@@ -43,12 +39,6 @@
 		4C0924F21F127DC0009CA37E /* tetris-layer4-336x240.png in Resources */ = {isa = PBXBuildFile; fileRef = 4C0924D51F127DC0009CA37E /* tetris-layer4-336x240.png */; };
 		4C0924F31F127DC0009CA37E /* tshape-24x16.png in Resources */ = {isa = PBXBuildFile; fileRef = 4C0924D61F127DC0009CA37E /* tshape-24x16.png */; };
 		4C0924F41F127DC0009CA37E /* tshape-24x16.png in Resources */ = {isa = PBXBuildFile; fileRef = 4C0924D61F127DC0009CA37E /* tshape-24x16.png */; };
-		4C0924F61F127E00009CA37E /* tetris-dynamics.tmx in Resources */ = {isa = PBXBuildFile; fileRef = 4C0924F51F127E00009CA37E /* tetris-dynamics.tmx */; };
-		4C0924F71F127E00009CA37E /* tetris-dynamics.tmx in Resources */ = {isa = PBXBuildFile; fileRef = 4C0924F51F127E00009CA37E /* tetris-dynamics.tmx */; };
-		4C0924F91F12A261009CA37E /* test-objects-8x8.png in Resources */ = {isa = PBXBuildFile; fileRef = 4C0924F81F12A261009CA37E /* test-objects-8x8.png */; };
-		4C0924FA1F12A261009CA37E /* test-objects-8x8.png in Resources */ = {isa = PBXBuildFile; fileRef = 4C0924F81F12A261009CA37E /* test-objects-8x8.png */; };
-		4C0924FC1F12A34E009CA37E /* test-objects-8x8.tsx in Resources */ = {isa = PBXBuildFile; fileRef = 4C0924FB1F12A34E009CA37E /* test-objects-8x8.tsx */; };
-		4C0924FD1F12A34E009CA37E /* test-objects-8x8.tsx in Resources */ = {isa = PBXBuildFile; fileRef = 4C0924FB1F12A34E009CA37E /* test-objects-8x8.tsx */; };
 		4C1774A11D90999C000C0AFD /* DemoFiles.plist in Resources */ = {isa = PBXBuildFile; fileRef = 4CA3DA0D1D8AF07C001E165A /* DemoFiles.plist */; };
 		4C1774A21D90999C000C0AFD /* hex1-65x65.tmx in Resources */ = {isa = PBXBuildFile; fileRef = 4CFEA35B1D8D04320055C150 /* hex1-65x65.tmx */; };
 		4C1774A41D90999C000C0AFD /* isometric-130x66.tmx in Resources */ = {isa = PBXBuildFile; fileRef = 4CD6D2D91D8B9EA10083DA7B /* isometric-130x66.tmx */; };
@@ -73,19 +63,6 @@
 		4C1774B81D9099A3000C0AFD /* SKTileset.swift in Sources */ = {isa = PBXBuildFile; fileRef = 4C88E1DA1D8A4EBE00FCCFA3 /* SKTileset.swift */; };
 		4C1774B91D9099A3000C0AFD /* SKTilesetData.swift in Sources */ = {isa = PBXBuildFile; fileRef = 4C88E1DC1D8A4EBE00FCCFA3 /* SKTilesetData.swift */; };
 		4C1774BA1D9099A3000C0AFD /* SKTiledObject.swift in Sources */ = {isa = PBXBuildFile; fileRef = 4CBB6AA21D8CC2C100DB56F1 /* SKTiledObject.swift */; };
-<<<<<<< HEAD
-		4C439BBB1DA5234E00954AF7 /* AppDelegate.swift in Sources */ = {isa = PBXBuildFile; fileRef = 4C439BB61DA5234E00954AF7 /* AppDelegate.swift */; };
-		4C439BBC1DA5234E00954AF7 /* Main.storyboard in Resources */ = {isa = PBXBuildFile; fileRef = 4C439BB71DA5234E00954AF7 /* Main.storyboard */; };
-		4C439BBD1DA5234E00954AF7 /* GameViewController.swift in Sources */ = {isa = PBXBuildFile; fileRef = 4C439BB91DA5234E00954AF7 /* GameViewController.swift */; };
-		4C5BDA471DA82D5B00D2D448 /* SKTiled+GameplayKit.swift in Sources */ = {isa = PBXBuildFile; fileRef = 4C5BDA461DA82D5B00D2D448 /* SKTiled+GameplayKit.swift */; };
-		4C5BDA481DA82D5B00D2D448 /* SKTiled+GameplayKit.swift in Sources */ = {isa = PBXBuildFile; fileRef = 4C5BDA461DA82D5B00D2D448 /* SKTiled+GameplayKit.swift */; };
-		4C6A1E1C1DAC19B1001F2E92 /* graphtest-8x8.png in Resources */ = {isa = PBXBuildFile; fileRef = 4C6A1E191DAC19B1001F2E92 /* graphtest-8x8.png */; };
-		4C6A1E1D1DAC19B1001F2E92 /* graphtest-8x8.png in Resources */ = {isa = PBXBuildFile; fileRef = 4C6A1E191DAC19B1001F2E92 /* graphtest-8x8.png */; };
-		4C6A1E1E1DAC19B1001F2E92 /* graphtest-8x8.tmx in Resources */ = {isa = PBXBuildFile; fileRef = 4C6A1E1A1DAC19B1001F2E92 /* graphtest-8x8.tmx */; };
-		4C6A1E1F1DAC19B1001F2E92 /* graphtest-8x8.tmx in Resources */ = {isa = PBXBuildFile; fileRef = 4C6A1E1A1DAC19B1001F2E92 /* graphtest-8x8.tmx */; };
-		4C6A1E201DAC19B1001F2E92 /* graphtest-8x8.tsx in Resources */ = {isa = PBXBuildFile; fileRef = 4C6A1E1B1DAC19B1001F2E92 /* graphtest-8x8.tsx */; };
-		4C6A1E211DAC19B1001F2E92 /* graphtest-8x8.tsx in Resources */ = {isa = PBXBuildFile; fileRef = 4C6A1E1B1DAC19B1001F2E92 /* graphtest-8x8.tsx */; };
-=======
 		4C3117D91EF84FCF00892D9E /* SKTiled+Debug.swift in Sources */ = {isa = PBXBuildFile; fileRef = 4C3117D81EF84FCF00892D9E /* SKTiled+Debug.swift */; };
 		4C3117DA1EF84FCF00892D9E /* SKTiled+Debug.swift in Sources */ = {isa = PBXBuildFile; fileRef = 4C3117D81EF84FCF00892D9E /* SKTiled+Debug.swift */; };
 		4C3117DB1EF84FCF00892D9E /* SKTiled+Debug.swift in Sources */ = {isa = PBXBuildFile; fileRef = 4C3117D81EF84FCF00892D9E /* SKTiled+Debug.swift */; };
@@ -98,13 +75,25 @@
 		4C440BA81DAE913000DEC9A4 /* Main.storyboard in Resources */ = {isa = PBXBuildFile; fileRef = 4C440BA31DAE913000DEC9A4 /* Main.storyboard */; };
 		4C440BA91DAE913000DEC9A4 /* GameViewController.swift in Sources */ = {isa = PBXBuildFile; fileRef = 4C440BA51DAE913000DEC9A4 /* GameViewController.swift */; };
 		4C440BB31DAE913A00DEC9A4 /* AppDelegate.swift in Sources */ = {isa = PBXBuildFile; fileRef = 4C440BAC1DAE913A00DEC9A4 /* AppDelegate.swift */; };
-		4C440BB41DAE913A00DEC9A4 /* LaunchScreen.storyboard in Resources */ = {isa = PBXBuildFile; fileRef = 4C440BAD1DAE913A00DEC9A4 /* LaunchScreen.storyboard */; };
 		4C440BB51DAE913A00DEC9A4 /* Main.storyboard in Resources */ = {isa = PBXBuildFile; fileRef = 4C440BAF1DAE913A00DEC9A4 /* Main.storyboard */; };
 		4C440BB61DAE913A00DEC9A4 /* GameViewController.swift in Sources */ = {isa = PBXBuildFile; fileRef = 4C440BB11DAE913A00DEC9A4 /* GameViewController.swift */; };
 		4C5479FE1DC15AF6008B3473 /* GameWindowController.swift in Sources */ = {isa = PBXBuildFile; fileRef = 4C5479FD1DC15AF6008B3473 /* GameWindowController.swift */; };
 		4C58126A1E255E7300E80BFC /* SKTiled.h in Headers */ = {isa = PBXBuildFile; fileRef = 4C5812681E255E7300E80BFC /* SKTiled.h */; settings = {ATTRIBUTES = (Public, ); }; };
 		4C58126B1E255FAA00E80BFC /* SKTiled.h in Headers */ = {isa = PBXBuildFile; fileRef = 4C5812631E255E6400E80BFC /* SKTiled.h */; settings = {ATTRIBUTES = (Public, ); }; };
->>>>>>> 0eeeaf0f
+		4C6FB8A21F1E45AB00A57964 /* tetris-dynamics.tmx in Resources */ = {isa = PBXBuildFile; fileRef = 4C6FB8A11F1E45AB00A57964 /* tetris-dynamics.tmx */; };
+		4C6FB8A31F1E45AB00A57964 /* tetris-dynamics.tmx in Resources */ = {isa = PBXBuildFile; fileRef = 4C6FB8A11F1E45AB00A57964 /* tetris-dynamics.tmx */; };
+		4C6FB8A71F1E5D2800A57964 /* pacman-8x8.tmx in Resources */ = {isa = PBXBuildFile; fileRef = 4C6FB8A41F1E5D2800A57964 /* pacman-8x8.tmx */; };
+		4C6FB8A81F1E5D2800A57964 /* pacman-8x8.tmx in Resources */ = {isa = PBXBuildFile; fileRef = 4C6FB8A41F1E5D2800A57964 /* pacman-8x8.tmx */; };
+		4C6FB8A91F1E5D2800A57964 /* pacman-8x8.tsx in Resources */ = {isa = PBXBuildFile; fileRef = 4C6FB8A51F1E5D2800A57964 /* pacman-8x8.tsx */; };
+		4C6FB8AA1F1E5D2800A57964 /* pacman-8x8.tsx in Resources */ = {isa = PBXBuildFile; fileRef = 4C6FB8A51F1E5D2800A57964 /* pacman-8x8.tsx */; };
+		4C6FB8AB1F1E5D2800A57964 /* pacman-8x8.png in Resources */ = {isa = PBXBuildFile; fileRef = 4C6FB8A61F1E5D2800A57964 /* pacman-8x8.png */; };
+		4C6FB8AC1F1E5D2800A57964 /* pacman-8x8.png in Resources */ = {isa = PBXBuildFile; fileRef = 4C6FB8A61F1E5D2800A57964 /* pacman-8x8.png */; };
+		4C7AD30F1F1E3D7500474722 /* graphtest-8x8.png in Resources */ = {isa = PBXBuildFile; fileRef = 4C7AD30E1F1E3D7500474722 /* graphtest-8x8.png */; };
+		4C7AD3101F1E3D7500474722 /* graphtest-8x8.png in Resources */ = {isa = PBXBuildFile; fileRef = 4C7AD30E1F1E3D7500474722 /* graphtest-8x8.png */; };
+		4C7AD3111F1E3D8100474722 /* graphtest-8x8.tmx in Resources */ = {isa = PBXBuildFile; fileRef = 4C6A1E1A1DAC19B1001F2E92 /* graphtest-8x8.tmx */; };
+		4C7AD3121F1E3D8200474722 /* graphtest-8x8.tmx in Resources */ = {isa = PBXBuildFile; fileRef = 4C6A1E1A1DAC19B1001F2E92 /* graphtest-8x8.tmx */; };
+		4C7AD3131F1E3D9400474722 /* graphtest-8x8.tsx in Resources */ = {isa = PBXBuildFile; fileRef = 4C6A1E1B1DAC19B1001F2E92 /* graphtest-8x8.tsx */; };
+		4C7AD3141F1E3D9500474722 /* graphtest-8x8.tsx in Resources */ = {isa = PBXBuildFile; fileRef = 4C6A1E1B1DAC19B1001F2E92 /* graphtest-8x8.tsx */; };
 		4C88E18C1D8A1BC400FCCFA3 /* roguelike-16x16.tmx in Resources */ = {isa = PBXBuildFile; fileRef = 4C88E18B1D8A1BC400FCCFA3 /* roguelike-16x16.tmx */; };
 		4C88E1AB1D8A241F00FCCFA3 /* ortho4-16x16.tmx in Resources */ = {isa = PBXBuildFile; fileRef = 4C88E1AA1D8A241F00FCCFA3 /* ortho4-16x16.tmx */; };
 		4C88E1AD1D8A242F00FCCFA3 /* ortho4-16x16.png in Resources */ = {isa = PBXBuildFile; fileRef = 4C88E1AC1D8A242F00FCCFA3 /* ortho4-16x16.png */; };
@@ -119,10 +108,7 @@
 		4C88E1EA1D8A4EBE00FCCFA3 /* SKTilesetData.swift in Sources */ = {isa = PBXBuildFile; fileRef = 4C88E1DC1D8A4EBE00FCCFA3 /* SKTilesetData.swift */; };
 		4C8E42E01DC26FD1002C76DA /* zlib in Resources */ = {isa = PBXBuildFile; fileRef = 4C8E42DF1DC26FD1002C76DA /* zlib */; };
 		4C8E42E11DC26FD1002C76DA /* zlib in Resources */ = {isa = PBXBuildFile; fileRef = 4C8E42DF1DC26FD1002C76DA /* zlib */; };
-		4CA22C7D1F040FF600CD0A72 /* Nintendo-Arcade.ttf in Resources */ = {isa = PBXBuildFile; fileRef = 4CA22C7C1F040FF600CD0A72 /* Nintendo-Arcade.ttf */; };
 		4CA22C7E1F040FF600CD0A72 /* Nintendo-Arcade.ttf in Resources */ = {isa = PBXBuildFile; fileRef = 4CA22C7C1F040FF600CD0A72 /* Nintendo-Arcade.ttf */; };
-		4CA22C831F042BB200CD0A72 /* test-objects-24x16.tsx in Resources */ = {isa = PBXBuildFile; fileRef = 4CA22C821F042BB200CD0A72 /* test-objects-24x16.tsx */; };
-		4CA22C841F042BB200CD0A72 /* test-objects-24x16.tsx in Resources */ = {isa = PBXBuildFile; fileRef = 4CA22C821F042BB200CD0A72 /* test-objects-24x16.tsx */; };
 		4CA3DA0E1D8AF07C001E165A /* DemoFiles.plist in Resources */ = {isa = PBXBuildFile; fileRef = 4CA3DA0D1D8AF07C001E165A /* DemoFiles.plist */; };
 		4CAFDA4D1E20326D006F2D83 /* SKTiled+Extensions.swift in Sources */ = {isa = PBXBuildFile; fileRef = 4C88E1D71D8A4EBE00FCCFA3 /* SKTiled+Extensions.swift */; };
 		4CAFDA4E1E20326E006F2D83 /* SKTiled+Extensions.swift in Sources */ = {isa = PBXBuildFile; fileRef = 4C88E1D71D8A4EBE00FCCFA3 /* SKTiled+Extensions.swift */; };
@@ -162,23 +148,9 @@
 /* End PBXBuildFile section */
 
 /* Begin PBXFileReference section */
-<<<<<<< HEAD
-		4C17747F1D909740000C0AFD /* SKTiled.app */ = {isa = PBXFileReference; explicitFileType = wrapper.application; includeInIndex = 0; path = SKTiled.app; sourceTree = BUILT_PRODUCTS_DIR; };
-		4C439BB61DA5234E00954AF7 /* AppDelegate.swift */ = {isa = PBXFileReference; fileEncoding = 4; lastKnownFileType = sourcecode.swift; path = AppDelegate.swift; sourceTree = "<group>"; };
-		4C439BB81DA5234E00954AF7 /* Base */ = {isa = PBXFileReference; lastKnownFileType = file.storyboard; name = Base; path = Base.lproj/Main.storyboard; sourceTree = "<group>"; };
-		4C439BB91DA5234E00954AF7 /* GameViewController.swift */ = {isa = PBXFileReference; fileEncoding = 4; lastKnownFileType = sourcecode.swift; path = GameViewController.swift; sourceTree = "<group>"; };
-		4C439BBA1DA5234E00954AF7 /* Info.plist */ = {isa = PBXFileReference; fileEncoding = 4; lastKnownFileType = text.plist.xml; path = Info.plist; sourceTree = "<group>"; };
-		4C5BDA461DA82D5B00D2D448 /* SKTiled+GameplayKit.swift */ = {isa = PBXFileReference; fileEncoding = 4; lastKnownFileType = sourcecode.swift; path = "SKTiled+GameplayKit.swift"; sourceTree = "<group>"; };
-		4C6A1E191DAC19B1001F2E92 /* graphtest-8x8.png */ = {isa = PBXFileReference; lastKnownFileType = image.png; name = "graphtest-8x8.png"; path = "Custom/graphtest-8x8.png"; sourceTree = SOURCE_ROOT; };
-		4C6A1E1A1DAC19B1001F2E92 /* graphtest-8x8.tmx */ = {isa = PBXFileReference; fileEncoding = 4; lastKnownFileType = text.xml; name = "graphtest-8x8.tmx"; path = "Custom/graphtest-8x8.tmx"; sourceTree = SOURCE_ROOT; };
-		4C6A1E1B1DAC19B1001F2E92 /* graphtest-8x8.tsx */ = {isa = PBXFileReference; fileEncoding = 4; lastKnownFileType = text.xml; name = "graphtest-8x8.tsx"; path = "Custom/graphtest-8x8.tsx"; sourceTree = SOURCE_ROOT; };
-=======
-		4C0924B71F0EE538009CA37E /* objects-test-16x16.png */ = {isa = PBXFileReference; lastKnownFileType = image.png; name = "objects-test-16x16.png"; path = "test/objects-test-16x16.png"; sourceTree = "<group>"; };
-		4C0924B81F0EE538009CA37E /* object-rotation.tmx */ = {isa = PBXFileReference; fileEncoding = 4; lastKnownFileType = text.xml; name = "object-rotation.tmx"; path = "test/object-rotation.tmx"; sourceTree = "<group>"; };
+		4C01D3A61F1E07AB00FFAD28 /* SKTiled+GameplayKit.swift */ = {isa = PBXFileReference; fileEncoding = 4; lastKnownFileType = sourcecode.swift; path = "SKTiled+GameplayKit.swift"; sourceTree = "<group>"; };
 		4C0924BD1F11755A009CA37E /* TODO.md */ = {isa = PBXFileReference; lastKnownFileType = net.daringfireball.markdown; path = TODO.md; sourceTree = "<group>"; };
 		4C0924BE1F117574009CA37E /* NOTES.md */ = {isa = PBXFileReference; lastKnownFileType = net.daringfireball.markdown; path = NOTES.md; sourceTree = "<group>"; };
-		4C0924BF1F118927009CA37E /* test-objects-24x24.tsx */ = {isa = PBXFileReference; fileEncoding = 4; lastKnownFileType = text.xml; name = "test-objects-24x24.tsx"; path = "test/test-objects-24x24.tsx"; sourceTree = "<group>"; };
-		4C0924C01F118927009CA37E /* test-objects-24x24.png */ = {isa = PBXFileReference; lastKnownFileType = image.png; name = "test-objects-24x24.png"; path = "test/test-objects-24x24.png"; sourceTree = "<group>"; };
 		4C0924C81F127DC0009CA37E /* tetris-bar-32x8.tsx */ = {isa = PBXFileReference; fileEncoding = 4; lastKnownFileType = text.xml; path = "tetris-bar-32x8.tsx"; sourceTree = "<group>"; };
 		4C0924C91F127DC0009CA37E /* tetris-lshape-24x16.tsx */ = {isa = PBXFileReference; fileEncoding = 4; lastKnownFileType = text.xml; path = "tetris-lshape-24x16.tsx"; sourceTree = "<group>"; };
 		4C0924CA1F127DC0009CA37E /* tetris-square-8x8.tsx */ = {isa = PBXFileReference; fileEncoding = 4; lastKnownFileType = text.xml; path = "tetris-square-8x8.tsx"; sourceTree = "<group>"; };
@@ -193,9 +165,6 @@
 		4C0924D41F127DC0009CA37E /* tetris-layer3-336x240.png */ = {isa = PBXFileReference; lastKnownFileType = image.png; path = "tetris-layer3-336x240.png"; sourceTree = "<group>"; };
 		4C0924D51F127DC0009CA37E /* tetris-layer4-336x240.png */ = {isa = PBXFileReference; lastKnownFileType = image.png; path = "tetris-layer4-336x240.png"; sourceTree = "<group>"; };
 		4C0924D61F127DC0009CA37E /* tshape-24x16.png */ = {isa = PBXFileReference; lastKnownFileType = image.png; path = "tshape-24x16.png"; sourceTree = "<group>"; };
-		4C0924F51F127E00009CA37E /* tetris-dynamics.tmx */ = {isa = PBXFileReference; fileEncoding = 4; lastKnownFileType = text.xml; path = "tetris-dynamics.tmx"; sourceTree = "<group>"; };
-		4C0924F81F12A261009CA37E /* test-objects-8x8.png */ = {isa = PBXFileReference; lastKnownFileType = image.png; name = "test-objects-8x8.png"; path = "test/test-objects-8x8.png"; sourceTree = "<group>"; };
-		4C0924FB1F12A34E009CA37E /* test-objects-8x8.tsx */ = {isa = PBXFileReference; fileEncoding = 4; lastKnownFileType = text.xml; name = "test-objects-8x8.tsx"; path = "test/test-objects-8x8.tsx"; sourceTree = "<group>"; };
 		4C0E59501DC046E700921F75 /* CHANGELOG.md */ = {isa = PBXFileReference; lastKnownFileType = net.daringfireball.markdown; path = CHANGELOG.md; sourceTree = "<group>"; };
 		4C0EE1E51DC116DB00A052E4 /* libz.tbd */ = {isa = PBXFileReference; lastKnownFileType = "sourcecode.text-based-dylib-definition"; name = libz.tbd; path = usr/lib/libz.tbd; sourceTree = SDKROOT; };
 		4C0EE1E71DC116E300A052E4 /* libz.tbd */ = {isa = PBXFileReference; lastKnownFileType = "sourcecode.text-based-dylib-definition"; name = libz.tbd; path = Platforms/MacOSX.platform/Developer/SDKs/MacOSX10.12.sdk/usr/lib/libz.tbd; sourceTree = DEVELOPER_DIR; };
@@ -217,7 +186,13 @@
 		4C5812631E255E6400E80BFC /* SKTiled.h */ = {isa = PBXFileReference; fileEncoding = 4; lastKnownFileType = sourcecode.c.h; path = SKTiled.h; sourceTree = "<group>"; };
 		4C5812671E255E7300E80BFC /* Info.plist */ = {isa = PBXFileReference; fileEncoding = 4; lastKnownFileType = text.plist.xml; path = Info.plist; sourceTree = "<group>"; };
 		4C5812681E255E7300E80BFC /* SKTiled.h */ = {isa = PBXFileReference; fileEncoding = 4; lastKnownFileType = sourcecode.c.h; path = SKTiled.h; sourceTree = "<group>"; };
->>>>>>> 0eeeaf0f
+		4C6A1E1A1DAC19B1001F2E92 /* graphtest-8x8.tmx */ = {isa = PBXFileReference; fileEncoding = 4; lastKnownFileType = text.xml; name = "graphtest-8x8.tmx"; path = "Resources/graphtest-8x8.tmx"; sourceTree = SOURCE_ROOT; };
+		4C6A1E1B1DAC19B1001F2E92 /* graphtest-8x8.tsx */ = {isa = PBXFileReference; fileEncoding = 4; lastKnownFileType = text.xml; name = "graphtest-8x8.tsx"; path = "Resources/graphtest-8x8.tsx"; sourceTree = SOURCE_ROOT; };
+		4C6FB8A11F1E45AB00A57964 /* tetris-dynamics.tmx */ = {isa = PBXFileReference; fileEncoding = 4; lastKnownFileType = text.xml; path = "tetris-dynamics.tmx"; sourceTree = "<group>"; };
+		4C6FB8A41F1E5D2800A57964 /* pacman-8x8.tmx */ = {isa = PBXFileReference; fileEncoding = 4; lastKnownFileType = text.xml; path = "pacman-8x8.tmx"; sourceTree = "<group>"; };
+		4C6FB8A51F1E5D2800A57964 /* pacman-8x8.tsx */ = {isa = PBXFileReference; fileEncoding = 4; lastKnownFileType = text.xml; path = "pacman-8x8.tsx"; sourceTree = "<group>"; };
+		4C6FB8A61F1E5D2800A57964 /* pacman-8x8.png */ = {isa = PBXFileReference; lastKnownFileType = image.png; path = "pacman-8x8.png"; sourceTree = "<group>"; };
+		4C7AD30E1F1E3D7500474722 /* graphtest-8x8.png */ = {isa = PBXFileReference; lastKnownFileType = image.png; path = "graphtest-8x8.png"; sourceTree = "<group>"; };
 		4C88E18B1D8A1BC400FCCFA3 /* roguelike-16x16.tmx */ = {isa = PBXFileReference; fileEncoding = 4; lastKnownFileType = text.xml; path = "roguelike-16x16.tmx"; sourceTree = "<group>"; };
 		4C88E1AA1D8A241F00FCCFA3 /* ortho4-16x16.tmx */ = {isa = PBXFileReference; fileEncoding = 4; lastKnownFileType = text.xml; path = "ortho4-16x16.tmx"; sourceTree = "<group>"; };
 		4C88E1AC1D8A242F00FCCFA3 /* ortho4-16x16.png */ = {isa = PBXFileReference; lastKnownFileType = image.png; path = "ortho4-16x16.png"; sourceTree = "<group>"; };
@@ -232,7 +207,6 @@
 		4C88E1DC1D8A4EBE00FCCFA3 /* SKTilesetData.swift */ = {isa = PBXFileReference; fileEncoding = 4; lastKnownFileType = sourcecode.swift; path = SKTilesetData.swift; sourceTree = "<group>"; };
 		4C8E42DF1DC26FD1002C76DA /* zlib */ = {isa = PBXFileReference; lastKnownFileType = folder; path = zlib; sourceTree = SOURCE_ROOT; };
 		4CA22C7C1F040FF600CD0A72 /* Nintendo-Arcade.ttf */ = {isa = PBXFileReference; lastKnownFileType = file; path = "Nintendo-Arcade.ttf"; sourceTree = "<group>"; };
-		4CA22C821F042BB200CD0A72 /* test-objects-24x16.tsx */ = {isa = PBXFileReference; fileEncoding = 4; lastKnownFileType = text.xml; name = "test-objects-24x16.tsx"; path = "test/test-objects-24x16.tsx"; sourceTree = "<group>"; };
 		4CA3DA0D1D8AF07C001E165A /* DemoFiles.plist */ = {isa = PBXFileReference; fileEncoding = 4; lastKnownFileType = text.plist.xml; path = DemoFiles.plist; sourceTree = "<group>"; };
 		4CBA61651D8A048200B31FC1 /* SKTiledDemo.app */ = {isa = PBXFileReference; explicitFileType = wrapper.application; includeInIndex = 0; path = SKTiledDemo.app; sourceTree = BUILT_PRODUCTS_DIR; };
 		4CBA617E1D8A0A3900B31FC1 /* README.md */ = {isa = PBXFileReference; lastKnownFileType = net.daringfireball.markdown; path = README.md; sourceTree = "<group>"; };
@@ -313,11 +287,6 @@
 		4C440B971DAE911000DEC9A4 /* Shared */ = {
 			isa = PBXGroup;
 			children = (
-<<<<<<< HEAD
-				4C6A1E191DAC19B1001F2E92 /* graphtest-8x8.png */,
-				4C6A1E1A1DAC19B1001F2E92 /* graphtest-8x8.tmx */,
-				4C6A1E1B1DAC19B1001F2E92 /* graphtest-8x8.tsx */,
-=======
 				4C440B981DAE911000DEC9A4 /* Assets.xcassets */,
 				4C440B9A1DAE911000DEC9A4 /* SKTiledDemoScene.swift */,
 			);
@@ -371,14 +340,6 @@
 		4C61084D1E9C266F003E982C /* External */ = {
 			isa = PBXGroup;
 			children = (
-				4C0924B81F0EE538009CA37E /* object-rotation.tmx */,
-				4C0924FB1F12A34E009CA37E /* test-objects-8x8.tsx */,
-				4CA22C821F042BB200CD0A72 /* test-objects-24x16.tsx */,
-				4C0924BF1F118927009CA37E /* test-objects-24x24.tsx */,
-				4C0924B71F0EE538009CA37E /* objects-test-16x16.png */,
-				4C0924F81F12A261009CA37E /* test-objects-8x8.png */,
-				4C0924C01F118927009CA37E /* test-objects-24x24.png */,
->>>>>>> 0eeeaf0f
 			);
 			name = External;
 			sourceTree = "<group>";
@@ -398,7 +359,7 @@
 			children = (
 				4C3117D81EF84FCF00892D9E /* SKTiled+Debug.swift */,
 				4C88E1D71D8A4EBE00FCCFA3 /* SKTiled+Extensions.swift */,
-				4C5BDA461DA82D5B00D2D448 /* SKTiled+GameplayKit.swift */,
+				4C01D3A61F1E07AB00FFAD28 /* SKTiled+GameplayKit.swift */,
 				4CBB6A9E1D8CBA8A00DB56F1 /* SKTilemap+Properties.swift */,
 			);
 			name = Extensions;
@@ -447,12 +408,14 @@
 				4C61084D1E9C266F003E982C /* External */,
 				4CD5229E1DA624C400D78D81 /* CREDITS */,
 				4CA3DA0D1D8AF07C001E165A /* DemoFiles.plist */,
+				4C6A1E1A1DAC19B1001F2E92 /* graphtest-8x8.tmx */,
+				4C6FB8A41F1E5D2800A57964 /* pacman-8x8.tmx */,
 				4CFEA35B1D8D04320055C150 /* hex1-65x65.tmx */,
 				4CD6D2D91D8B9EA10083DA7B /* isometric-130x66.tmx */,
 				4C88E1AA1D8A241F00FCCFA3 /* ortho4-16x16.tmx */,
 				4C88E18B1D8A1BC400FCCFA3 /* roguelike-16x16.tmx */,
 				4CFEA3561D8D02D20055C150 /* staggered-64x33.tmx */,
-				4C0924F51F127E00009CA37E /* tetris-dynamics.tmx */,
+				4C6FB8A11F1E45AB00A57964 /* tetris-dynamics.tmx */,
 				4CDF67CC1D8AE84300589457 /* png */,
 				4CD6D2D61D8B9DE50083DA7B /* tsx */,
 			);
@@ -480,12 +443,14 @@
 		4CD6D2D61D8B9DE50083DA7B /* tsx */ = {
 			isa = PBXGroup;
 			children = (
+				4C6A1E1B1DAC19B1001F2E92 /* graphtest-8x8.tsx */,
+				4C6FB8A51F1E5D2800A57964 /* pacman-8x8.tsx */,
+				4CD6D2D41D8B9DE20083DA7B /* roguelike-16x16.tsx */,
 				4C0924C81F127DC0009CA37E /* tetris-bar-32x8.tsx */,
 				4C0924C91F127DC0009CA37E /* tetris-lshape-24x16.tsx */,
 				4C0924CA1F127DC0009CA37E /* tetris-square-8x8.tsx */,
 				4C0924CB1F127DC0009CA37E /* tetris-square-16x16.tsx */,
 				4C0924CC1F127DC0009CA37E /* tetris-tshape-24x16.tsx */,
-				4CD6D2D41D8B9DE20083DA7B /* roguelike-16x16.tsx */,
 			);
 			name = tsx;
 			sourceTree = "<group>";
@@ -494,7 +459,14 @@
 			isa = PBXGroup;
 			children = (
 				4C0924CD1F127DC0009CA37E /* bar-32x8.png */,
+				4C7AD30E1F1E3D7500474722 /* graphtest-8x8.png */,
+				4CFEA35A1D8D04320055C150 /* hex-65x65-65x230.png */,
+				4CD6D2DA1D8B9EA10083DA7B /* isometric-130x230.png */,
 				4C0924CE1F127DC0009CA37E /* lshape-24x16.png */,
+				4C88E1AC1D8A242F00FCCFA3 /* ortho4-16x16.png */,
+				4C6FB8A61F1E5D2800A57964 /* pacman-8x8.png */,
+				4CBA61801D8A0A4600B31FC1 /* roguelike-16x16-anim.png */,
+				4CFEA3571D8D02D20055C150 /* staggered-64x192.png */,
 				4C0924CF1F127DC0009CA37E /* square-8x8.png */,
 				4C0924D01F127DC0009CA37E /* square-16x16.png */,
 				4C0924D21F127DC0009CA37E /* tetris-layer1-336x240.png */,
@@ -502,11 +474,6 @@
 				4C0924D41F127DC0009CA37E /* tetris-layer3-336x240.png */,
 				4C0924D51F127DC0009CA37E /* tetris-layer4-336x240.png */,
 				4C0924D61F127DC0009CA37E /* tshape-24x16.png */,
-				4CFEA35A1D8D04320055C150 /* hex-65x65-65x230.png */,
-				4CD6D2DA1D8B9EA10083DA7B /* isometric-130x230.png */,
-				4C88E1AC1D8A242F00FCCFA3 /* ortho4-16x16.png */,
-				4CBA61801D8A0A4600B31FC1 /* roguelike-16x16-anim.png */,
-				4CFEA3571D8D02D20055C150 /* staggered-64x192.png */,
 			);
 			name = png;
 			sourceTree = "<group>";
@@ -667,17 +634,17 @@
 			buildActionMask = 2147483647;
 			files = (
 				4C8E42E11DC26FD1002C76DA /* zlib in Resources */,
-				4C0924F91F12A261009CA37E /* test-objects-8x8.png in Resources */,
+				4C6FB8A91F1E5D2800A57964 /* pacman-8x8.tsx in Resources */,
+				4C6FB8AB1F1E5D2800A57964 /* pacman-8x8.png in Resources */,
 				4C0924D91F127DC0009CA37E /* tetris-lshape-24x16.tsx in Resources */,
+				4C7AD30F1F1E3D7500474722 /* graphtest-8x8.png in Resources */,
 				4C1774AC1D90999C000C0AFD /* roguelike-16x16-anim.png in Resources */,
-				4C0924F61F127E00009CA37E /* tetris-dynamics.tmx in Resources */,
 				4C0924F31F127DC0009CA37E /* tshape-24x16.png in Resources */,
-				4C0924FC1F12A34E009CA37E /* test-objects-8x8.tsx in Resources */,
 				4C1774A21D90999C000C0AFD /* hex1-65x65.tmx in Resources */,
 				4C0924DB1F127DC0009CA37E /* tetris-square-8x8.tsx in Resources */,
-				4C0924C11F118927009CA37E /* test-objects-24x24.tsx in Resources */,
+				4C6FB8A21F1E45AB00A57964 /* tetris-dynamics.tmx in Resources */,
 				4C0924E31F127DC0009CA37E /* lshape-24x16.png in Resources */,
-				4C0924BB1F0EE538009CA37E /* object-rotation.tmx in Resources */,
+				4C7AD3131F1E3D9400474722 /* graphtest-8x8.tsx in Resources */,
 				4C0924DD1F127DC0009CA37E /* tetris-square-16x16.tsx in Resources */,
 				4C0924E11F127DC0009CA37E /* bar-32x8.png in Resources */,
 				4C1774A71D90999C000C0AFD /* staggered-64x33.tmx in Resources */,
@@ -686,6 +653,8 @@
 				4C0924F11F127DC0009CA37E /* tetris-layer4-336x240.png in Resources */,
 				4C0924D71F127DC0009CA37E /* tetris-bar-32x8.tsx in Resources */,
 				4C440B9C1DAE911000DEC9A4 /* Assets.xcassets in Resources */,
+				4C7AD3111F1E3D8100474722 /* graphtest-8x8.tmx in Resources */,
+				4C6FB8A71F1E5D2800A57964 /* pacman-8x8.tmx in Resources */,
 				4C1774A61D90999C000C0AFD /* roguelike-16x16.tmx in Resources */,
 				4C0924E51F127DC0009CA37E /* square-8x8.png in Resources */,
 				4C1774A51D90999C000C0AFD /* ortho4-16x16.tmx in Resources */,
@@ -693,28 +662,13 @@
 				4C0924EB1F127DC0009CA37E /* tetris-layer1-336x240.png in Resources */,
 				4C0924E71F127DC0009CA37E /* square-16x16.png in Resources */,
 				4C1774AD1D90999C000C0AFD /* staggered-64x192.png in Resources */,
-				4C0924C31F118927009CA37E /* test-objects-24x24.png in Resources */,
 				4C0924EF1F127DC0009CA37E /* tetris-layer3-336x240.png in Resources */,
 				4C0924DF1F127DC0009CA37E /* tetris-tshape-24x16.tsx in Resources */,
 				4C1774AA1D90999C000C0AFD /* isometric-130x230.png in Resources */,
-				4CA22C831F042BB200CD0A72 /* test-objects-24x16.tsx in Resources */,
 				4C1774A11D90999C000C0AFD /* DemoFiles.plist in Resources */,
-<<<<<<< HEAD
-				4C6A1E1D1DAC19B1001F2E92 /* graphtest-8x8.png in Resources */,
-				4C6A1E211DAC19B1001F2E92 /* graphtest-8x8.tsx in Resources */,
-				4C17749E1D9097FE000C0AFD /* Assets.xcassets in Resources */,
 				4C1774AB1D90999C000C0AFD /* ortho4-16x16.png in Resources */,
 				4C1774AE1D90999C000C0AFD /* roguelike-16x16.tsx in Resources */,
 				4C1774A41D90999C000C0AFD /* isometric-130x66.tmx in Resources */,
-				4C439BBC1DA5234E00954AF7 /* Main.storyboard in Resources */,
-				4C6A1E1F1DAC19B1001F2E92 /* graphtest-8x8.tmx in Resources */,
-=======
-				4CA22C7D1F040FF600CD0A72 /* Nintendo-Arcade.ttf in Resources */,
-				4C0924B91F0EE538009CA37E /* objects-test-16x16.png in Resources */,
-				4C1774AB1D90999C000C0AFD /* ortho4-16x16.png in Resources */,
-				4C1774AE1D90999C000C0AFD /* roguelike-16x16.tsx in Resources */,
-				4C1774A41D90999C000C0AFD /* isometric-130x66.tmx in Resources */,
->>>>>>> 0eeeaf0f
 			);
 			runOnlyForDeploymentPostprocessing = 0;
 		};
@@ -725,6 +679,7 @@
 				4CFEA35D1D8D04320055C150 /* hex1-65x65.tmx in Resources */,
 				4C0924E21F127DC0009CA37E /* bar-32x8.png in Resources */,
 				4C0924F01F127DC0009CA37E /* tetris-layer3-336x240.png in Resources */,
+				4C7AD3101F1E3D7500474722 /* graphtest-8x8.png in Resources */,
 				4C0924D81F127DC0009CA37E /* tetris-bar-32x8.tsx in Resources */,
 				4CBA61831D8A0A4600B31FC1 /* roguelike-16x16-anim.png in Resources */,
 				4C88E1AB1D8A241F00FCCFA3 /* ortho4-16x16.tmx in Resources */,
@@ -732,44 +687,32 @@
 				4C8E42E01DC26FD1002C76DA /* zlib in Resources */,
 				4C0924DC1F127DC0009CA37E /* tetris-square-8x8.tsx in Resources */,
 				4C0924E41F127DC0009CA37E /* lshape-24x16.png in Resources */,
+				4C6FB8A81F1E5D2800A57964 /* pacman-8x8.tmx in Resources */,
 				4CA22C7E1F040FF600CD0A72 /* Nintendo-Arcade.ttf in Resources */,
 				4C88E18C1D8A1BC400FCCFA3 /* roguelike-16x16.tmx in Resources */,
+				4C6FB8AC1F1E5D2800A57964 /* pacman-8x8.png in Resources */,
+				4C7AD3141F1E3D9500474722 /* graphtest-8x8.tsx in Resources */,
 				4C440B9B1DAE911000DEC9A4 /* Assets.xcassets in Resources */,
 				4C0924DA1F127DC0009CA37E /* tetris-lshape-24x16.tsx in Resources */,
-				4C0924FD1F12A34E009CA37E /* test-objects-8x8.tsx in Resources */,
 				4C0924E01F127DC0009CA37E /* tetris-tshape-24x16.tsx in Resources */,
-				4CA22C841F042BB200CD0A72 /* test-objects-24x16.tsx in Resources */,
 				4C88E1AD1D8A242F00FCCFA3 /* ortho4-16x16.png in Resources */,
 				4C440BB51DAE913A00DEC9A4 /* Main.storyboard in Resources */,
 				4C0924EE1F127DC0009CA37E /* tetris-layer2-336x240.png in Resources */,
+				4C7AD3121F1E3D8200474722 /* graphtest-8x8.tmx in Resources */,
 				4CFEA3591D8D02D20055C150 /* staggered-64x192.png in Resources */,
-<<<<<<< HEAD
-				4C6A1E1E1DAC19B1001F2E92 /* graphtest-8x8.tmx in Resources */,
-=======
 				4C0924EC1F127DC0009CA37E /* tetris-layer1-336x240.png in Resources */,
-				4C0924C41F118927009CA37E /* test-objects-24x24.png in Resources */,
->>>>>>> 0eeeaf0f
 				4CA3DA0E1D8AF07C001E165A /* DemoFiles.plist in Resources */,
-				4C0924C21F118927009CA37E /* test-objects-24x24.tsx in Resources */,
 				4CD6D2DE1D8B9EA10083DA7B /* isometric-130x230.png in Resources */,
-				4C6A1E1C1DAC19B1001F2E92 /* graphtest-8x8.png in Resources */,
 				4CFEA35C1D8D04320055C150 /* hex-65x65-65x230.png in Resources */,
-				4C0924F71F127E00009CA37E /* tetris-dynamics.tmx in Resources */,
 				4C0924F41F127DC0009CA37E /* tshape-24x16.png in Resources */,
+				4C6FB8AA1F1E5D2800A57964 /* pacman-8x8.tsx in Resources */,
 				4C0924E61F127DC0009CA37E /* square-8x8.png in Resources */,
-				4C0924BC1F0EE538009CA37E /* object-rotation.tmx in Resources */,
+				4C6FB8A31F1E45AB00A57964 /* tetris-dynamics.tmx in Resources */,
 				4CFEA3581D8D02D20055C150 /* staggered-64x33.tmx in Resources */,
-<<<<<<< HEAD
-				4C6A1E201DAC19B1001F2E92 /* graphtest-8x8.tsx in Resources */,
-=======
-				4C0924BA1F0EE538009CA37E /* objects-test-16x16.png in Resources */,
-				4C440BB41DAE913A00DEC9A4 /* LaunchScreen.storyboard in Resources */,
->>>>>>> 0eeeaf0f
 				4CD6D2D51D8B9DE20083DA7B /* roguelike-16x16.tsx in Resources */,
 				4C0924DE1F127DC0009CA37E /* tetris-square-16x16.tsx in Resources */,
 				4CD6D2DD1D8B9EA10083DA7B /* isometric-130x66.tmx in Resources */,
 				4C0924E81F127DC0009CA37E /* square-16x16.png in Resources */,
-				4C0924FA1F12A261009CA37E /* test-objects-8x8.png in Resources */,
 			);
 			runOnlyForDeploymentPostprocessing = 0;
 		};
@@ -855,7 +798,6 @@
 				4C440BA71DAE913000DEC9A4 /* AppDelegate.swift in Sources */,
 				4C1774B81D9099A3000C0AFD /* SKTileset.swift in Sources */,
 				4C1774B21D9099A3000C0AFD /* SKTiledSceneCamera.swift in Sources */,
-				4C5BDA481DA82D5B00D2D448 /* SKTiled+GameplayKit.swift in Sources */,
 				4C1774BA1D9099A3000C0AFD /* SKTiledObject.swift in Sources */,
 				4C5479FE1DC15AF6008B3473 /* GameWindowController.swift in Sources */,
 				4C1774B61D9099A3000C0AFD /* SKTilemapParser.swift in Sources */,
@@ -863,6 +805,7 @@
 				4C1774B01D9099A3000C0AFD /* SKTilemap+Properties.swift in Sources */,
 				4C1774AF1D9099A3000C0AFD /* SKTiled+Extensions.swift in Sources */,
 				4C1774B41D9099A3000C0AFD /* SKTileLayer.swift in Sources */,
+				4C01D3A91F1E07AB00FFAD28 /* SKTiled+GameplayKit.swift in Sources */,
 				4C440BA91DAE913000DEC9A4 /* GameViewController.swift in Sources */,
 				4C1774B91D9099A3000C0AFD /* SKTilesetData.swift in Sources */,
 				4C1774B51D9099A3000C0AFD /* SKTilemap.swift in Sources */,
@@ -880,10 +823,10 @@
 				4C88E1EA1D8A4EBE00FCCFA3 /* SKTilesetData.swift in Sources */,
 				4C440BB31DAE913A00DEC9A4 /* AppDelegate.swift in Sources */,
 				4C88E1E71D8A4EBE00FCCFA3 /* SKTileObject.swift in Sources */,
+				4C01D3AA1F1E07AB00FFAD28 /* SKTiled+GameplayKit.swift in Sources */,
 				4C88E1E81D8A4EBE00FCCFA3 /* SKTileset.swift in Sources */,
 				4C88E1E31D8A4EBE00FCCFA3 /* SKTilemap.swift in Sources */,
 				4CBB6AA31D8CC2C100DB56F1 /* SKTiledObject.swift in Sources */,
-				4C5BDA471DA82D5B00D2D448 /* SKTiled+GameplayKit.swift in Sources */,
 				4C88E1E01D8A4EBE00FCCFA3 /* SKTiledSceneCamera.swift in Sources */,
 				4C88E1E61D8A4EBE00FCCFA3 /* SKTilemapParser.swift in Sources */,
 				4CBB6A9F1D8CBA8A00DB56F1 /* SKTilemap+Properties.swift in Sources */,
@@ -905,6 +848,7 @@
 				4CAFDA5A1E20327D006F2D83 /* SKTilemapParser.swift in Sources */,
 				4CAFDA5B1E20327D006F2D83 /* SKTileObject.swift in Sources */,
 				4CAFDA531E203276006F2D83 /* SKTiledObject.swift in Sources */,
+				4C01D3A71F1E07AB00FFAD28 /* SKTiled+GameplayKit.swift in Sources */,
 				4C3117D91EF84FCF00892D9E /* SKTiled+Debug.swift in Sources */,
 				4CAFDA591E20327D006F2D83 /* SKTilemap.swift in Sources */,
 				4CAFDA4F1E203270006F2D83 /* SKTilemap+Properties.swift in Sources */,
@@ -925,6 +869,7 @@
 				4CAFDA611E20327E006F2D83 /* SKTilemapParser.swift in Sources */,
 				4CAFDA621E20327E006F2D83 /* SKTileObject.swift in Sources */,
 				4CAFDA541E203277006F2D83 /* SKTiledObject.swift in Sources */,
+				4C01D3A81F1E07AB00FFAD28 /* SKTiled+GameplayKit.swift in Sources */,
 				4C3117DA1EF84FCF00892D9E /* SKTiled+Debug.swift in Sources */,
 				4CAFDA601E20327E006F2D83 /* SKTilemap.swift in Sources */,
 				4CAFDA501E203271006F2D83 /* SKTilemap+Properties.swift in Sources */,
