//
//  SKTilemap+Properties.swift
//  SKTiled
//
//  Created by Michael Fessenden on 8/12/16.
//  Copyright © 2016 Michael Fessenden. All rights reserved.
//

import SpriteKit


public extension SKTilemap {
    // MARK: - Properties
    /**
     Parse properties from the Tiled TMX file.
     */
    public func parseProperties(completion: (() -> ())?) {
        for (attr, value) in properties {
            
            if (attr == "name") {
                name = value
            }
            
            if ["debug", "debugMode"].contains(attr){
                debugDraw = boolForKey(value)
                debugMode = boolForKey(value)
            }
            
            if (attr == "gridColor") {
                gridColor = SKColor(hexString: value)
                allLayers().forEach {$0.gridColor = gridColor}
            }
            
            if (attr == "gridOpacity") {
                baseLayer.gridOpacity = (doubleForKey(attr) != nil) ? CGFloat(doubleForKey(attr)!) : 0.10
                allLayers().forEach {$0.gridOpacity = self.baseLayer.gridOpacity}
            }
            
            if (attr == "frameColor") {
                frameColor = SKColor(hexString: value)
                allLayers().forEach {$0.frameColor = frameColor}
            }
            
            if (attr == "highlightColor") {
                highlightColor = SKColor(hexString: value)
                allLayers().forEach {$0.highlightColor = highlightColor}
            }
            
            // initial world scale.
            if (attr == "worldScale") {
                worldScale = (doubleForKey(attr) != nil) ? CGFloat(doubleForKey(attr)!) : worldScale
            }
            
            if (attr == "allowZoom") {
                allowZoom = boolForKey(attr)
            }
            
            if (attr == "allowMovement") {
                allowMovement = boolForKey(attr)
            }
            
            if (attr == "zPosition") {
                zPosition = (doubleForKey(attr) != nil) ? CGFloat(doubleForKey(attr)!) : zPosition
            }
            
            // aspect scaling
            if (attr == "aspect") {
                yScale *= (doubleForKey(attr) != nil) ? CGFloat(doubleForKey(attr)!) : 1
            }
            
            if (attr == "lineWidth") {
                //lineWidth = (doubleForKey(attr) != nil) ? CGFloat(doubleForKey(attr)!) : lineWidth
            }
            
            if (attr == "tileOverlap") {
                tileOverlap = (doubleForKey(attr) != nil) ? CGFloat(doubleForKey(attr)!) : tileOverlap
            }
            
            if (attr == "minZoom") {
                minZoom = (doubleForKey(attr) != nil) ? CGFloat(doubleForKey(attr)!) : minZoom
            }
            
            if (attr == "maxZoom") {
                maxZoom = (doubleForKey(attr) != nil) ? CGFloat(doubleForKey(attr)!) : maxZoom
            }
            
            if (attr == "ignoreBackground") {
                ignoreBackground = boolForKey(attr)
            }
            
            if (attr == "antialiasLines") {
                antialiasLines = boolForKey(attr)
            }
            
            if (attr == "autoResize") {
                autoResize = boolForKey(attr)
            }
            
            if (attr == "showObjects") {
                showObjects = boolForKey(attr)
            }
            
            if (attr == "xGravity") {
                gravity.dx = (doubleForKey(attr) != nil) ? CGFloat(doubleForKey(attr)!) : 0
            }
            
            if (attr == "yGravity") {
                gravity.dy = (doubleForKey(attr) != nil) ? CGFloat(doubleForKey(attr)!) : 0
            }
            
            if (attr == "showGrid") {
                baseLayer.showGrid = boolForKey(attr)
            }
            
            if (attr == "cropAtBoundary") {
                cropAtBoundary = boolForKey(attr)
            }
<<<<<<< HEAD
=======
            
            if (attr == "overlayColor") {
                overlayColor = SKColor(hexString: value)
            }
>>>>>>> d5ff8941
        }
        
        if completion != nil { completion!() }
    }
}


public extension SKTileset {
    /**
     Parse the tileset's properties value.
     */
    public func parseProperties(completion: (() -> ())?) {
        if completion != nil { completion!() }
    }
}


public extension TiledLayerObject {
    
    /**
     Parse the layer's properties value.
     */
    public func parseProperties(completion: (() -> ())?) {
        
        for (attr, value) in properties {
            
            if (attr == "zPosition") {
                guard let zpos = Double(value) else { return }
                zPosition = CGFloat(zpos)
            }
            
            if (attr == "color") {
                setColor(color: SKColor(hexString: value))
            }
            
            if (attr == "backgroundColor") {
                background.color = SKColor(hexString: value)
                background.colorBlendFactor = 1.0
            }
            
            if (attr == "hidden") {
                isHidden = boolForKey(attr)
            }
            
            if (attr == "visible") {
                visible = boolForKey(attr)
            }
            
            if (attr == "antialiasing") {
                antialiased = boolForKey(attr)
            }
            
            if (attr == "antialiasing") {
                antialiased = boolForKey(attr)
            }
            
            if completion != nil { completion!() }
        }
    }
    
    /**
     Returns a named property for the layer.
     
     - parameter name: `String` property name.     
     - returns: `String?` the property value, or nil if it does not exist.
     */
    public func getValue(forProperty name: String) -> String? {
        return properties[name]
    }
    
    /**
     Set a property/value pair.
     
     - parameter name:  `String` property name.
     - parameter value: `String` property value.
     */
    public func setValue(_ value: String, forProperty name: String) {
        properties[name] = value
    }
}


public extension SKTileLayer {
    /**
     Parse the tile layer's properties.
    */
    override public func parseProperties(completion: (() -> ())?) {
        super.parseProperties(completion: completion)
    }
}


public extension SKObjectGroup {
    /**
     Parse the object groups properties.
    */
    override public func parseProperties(completion: (() -> ())?) {
        for (attr, _ ) in properties {
            if (attr == "lineWidth") {
                lineWidth = (doubleForKey(attr) != nil) ? CGFloat(doubleForKey(attr)!) : lineWidth
            }
        }
        
        super.parseProperties(completion: completion)
    }
}


public extension SKImageLayer {
    /**
     Parse the image layer's properties.
    */
    override public func parseProperties(completion: (() -> ())?) {
        super.parseProperties(completion: completion)
    }
}


public extension SKTileObject {
    /**
     Parse the object's properties value.
     */
    public func parseProperties(completion: (() -> ())?) {
        for (attr, value) in properties {
            if (attr == "color") {
                setColor(hexString: value)
            }
            
            if (attr == "lineWidth") {
                lineWidth = (doubleForKey(attr) != nil) ? CGFloat(doubleForKey(attr)!) : lineWidth
            }
        }
        
        // Physics
        let isDynamic:  Bool = boolForKey("isDynamic")
        let isCollider: Bool = boolForKey("isCollider")

        physicsType = Int(isDynamic) ^ Int(isCollider) == 0 ? .none : (isDynamic == true) ? .dynamic : .collision

        if completion != nil { completion!() }
    }
}


public extension SKTilesetData {
    /**
     Parse the tile data's properties value.
     */
    public func parseProperties(completion: (() -> ())?) {        
        if completion != nil { completion!() }
    }
}
<|MERGE_RESOLUTION|>--- conflicted
+++ resolved
@@ -115,13 +115,10 @@
             if (attr == "cropAtBoundary") {
                 cropAtBoundary = boolForKey(attr)
             }
-<<<<<<< HEAD
-=======
             
             if (attr == "overlayColor") {
                 overlayColor = SKColor(hexString: value)
             }
->>>>>>> d5ff8941
         }
         
         if completion != nil { completion!() }
