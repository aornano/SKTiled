--- conflicted
+++ resolved
@@ -145,10 +145,7 @@
 
 public extension SKTileset {
     // MARK: - Properties
-<<<<<<< HEAD
-=======
-    
->>>>>>> 3e4f0b3c
+    
     /**
      Parse the tileset's properties value.
      */
@@ -166,10 +163,7 @@
 
 public extension TiledLayerObject {
     // MARK: - Properties
-<<<<<<< HEAD
-=======
-    
->>>>>>> 3e4f0b3c
+    
     /**
      Parse the layer's properties value.
      */
@@ -178,7 +172,7 @@
         for (attr, value) in properties {
             
             let lattr = attr.lowercased()
-            
+        
             if (lattr == "type") {
                 type = value
             }
@@ -244,10 +238,7 @@
 
 public extension SKTileLayer {
     // MARK: - Properties
-<<<<<<< HEAD
-=======
-    
->>>>>>> 3e4f0b3c
+    
     /**
      Parse the tile layer's properties.
     */
@@ -259,10 +250,7 @@
 
 public extension SKObjectGroup {
     // MARK: - Properties
-<<<<<<< HEAD
-=======
-    
->>>>>>> 3e4f0b3c
+    
     /**
      Parse the object group's properties.
     */
@@ -285,7 +273,7 @@
     // MARK: - Properties
     /**
      Parse the image layer's properties.
-    */
+     */
     override public func parseProperties(completion: (() -> ())?) {
         super.parseProperties(completion: completion)
     }
