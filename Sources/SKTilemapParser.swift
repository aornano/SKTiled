--- conflicted
+++ resolved
@@ -57,7 +57,7 @@
  
  ```swift
  if let tilemap = SKTilemapParser().load(fromFile: "sample-file") {
- scene.worldNode.addChild(tilemap)
+    scene.worldNode.addChild(tilemap)
  }
  ```
  */
@@ -76,14 +76,10 @@
     fileprivate var loggingLevel: LoggingLevel = .warning
     // stash current elements
     fileprivate var activeElement: String?                          // current object
-<<<<<<< HEAD
-    fileprivate var lastElement: AnyObject?                         // last object created
-=======
     
     fileprivate var lastElement: AnyObject?                         // last element created
     fileprivate var elementPath: [AnyObject] = []                   // current element path
     
->>>>>>> 3e4f0b3c
     fileprivate var currentID: Int?                                 // current tile/object ID
     fileprivate var currentType: String?                            // current tile type
     fileprivate var currentProbability: CGFloat?                    // current tile probability
@@ -193,7 +189,7 @@
                 default:
                     parsingMode = .none
                 }
-                
+
                 
                 var filetype = "filename"
                 if let ftype = FileType(rawValue: fileExt) {
@@ -224,7 +220,7 @@
                 }
             }
         }
-        
+    
         guard let currentMap = self.tilemap else { return nil }
         
         // reset tileset data
@@ -239,7 +235,7 @@
         self.parsingGroup.notify(queue: DispatchQueue.main) {
             self.didBeginRendering(currentMap)
         }
-        
+
         return currentMap
     }
     
@@ -302,10 +298,10 @@
                 if loggingLevel.rawValue <= 1 {
                     print("[SKTilemapParser]: \(parsingMode) parser: reading \(filetype): \"\(currentFileName!)\"")
                 }
-                
+
                 let data: Data = try! Data(contentsOf: URL(fileURLWithPath: path))
                 let parser: XMLParser = XMLParser(data: data)
-                
+    
                 parser.shouldResolveExternalEntities = false
                 parser.delegate = self
                 
@@ -346,11 +342,7 @@
     fileprivate func didBeginRendering(_ tilemap: SKTilemap, duration: TimeInterval=0.025) {
         
         // assign each layer a work item
-<<<<<<< HEAD
-        for layer in tilemap.allLayers() {
-=======
         for layer in tilemap.getLayers(recursive: true) {
->>>>>>> 3e4f0b3c
             let renderItem = DispatchWorkItem() {
                 // render object groups
                 if let objectGroup = layer as? SKObjectGroup {
@@ -366,7 +358,7 @@
                         // add the layer data
                         let _ = tileLayer.setLayerData(tileData)
                     }
-                    
+                
                     // report errors
                     if tileLayer.gidErrors.count > 0 {
                         let gidErrorString : String = tileLayer.gidErrors.reduce("", { "\($0)" == "" ? "\($1)" : "\($0)" + ", " + "\($1)" })
@@ -374,14 +366,10 @@
                     }
                 }
             }
-<<<<<<< HEAD
-        
-=======
-            
->>>>>>> 3e4f0b3c
+        
             tilemap.renderQueue.async(group: tilemap.renderGroup, execute: renderItem)
         }
-        
+
         
         // run callbacks when the group is finished
         tilemap.renderGroup.notify(queue: DispatchQueue.main) {
@@ -403,7 +391,7 @@
                        attributes attributeDict: [String: String])  {
         
         activeElement = elementName
-        
+
         if (elementName == "map") {
             guard let tilemap = SKTilemap(attributes: attributeDict) else {
                 parser.abortParsing()
@@ -444,7 +432,7 @@
                     parser.abortParsing();
                     return
                 }
-                
+                    
                 let firstGID = Int(firstgid)!
                 
                 // check to see if tileset already exists (either an empty new tileset, or we've passed a pre-loaded tileset).
@@ -455,7 +443,7 @@
                     existingTileset.firstGID = firstGID
                     
                     lastElement = existingTileset
-                    
+
                     // set this to nil, just in case we're looking for a collections tileset.
                     currentID = nil
                     
@@ -467,8 +455,8 @@
                         
                         // append the source path to parse queue
                         fileNames.append(source)
-                        
                         // create a new tileset
+                        
                         let tileset = SKTileset(source: source, firstgid: firstGID, tilemap: self.tilemap)
                         tileset.loggingLevel = self.loggingLevel
                         
@@ -496,7 +484,7 @@
                     guard let width = attributeDict["tilewidth"] else { parser.abortParsing(); return }
                     guard let height = attributeDict["tileheight"] else { parser.abortParsing(); return }
                     guard let columns = attributeDict["columns"] else { parser.abortParsing(); return }
-                    
+
                     existingTileset.name = name
                     existingTileset.tileSize = CGSize(width: CGFloat(Int(width)!), height: CGFloat(Int(height)!))
                     existingTileset.columns = Int(columns)!
@@ -521,10 +509,10 @@
                     self.tilemap?.addTileset(tileset)
                     
                     lastElement = tileset
-                    
+
                     // delegate callback
                     if mapDelegate != nil { mapDelegate!.didAddTileset(tileset) }
-                    
+
                     // set this to nil, just in case we're looking for a collections tileset.
                     currentID = nil
                     
@@ -549,7 +537,7 @@
             if let tileset = lastElement as? SKTileset {
                 tileset.tileOffset = CGPoint(x: Int(offsetx)!, y: Int(offsety)!)
             }
-        }
+        }        
         
         if elementName == "property" {
             guard let name = attributeDict["name"] else { parser.abortParsing(); return }
@@ -557,7 +545,7 @@
             //guard let propertyType = attributeDict["type"] else { parser.abortParsing(); return }
             
             // stash properties
-            properties[name] = value
+            properties[name] = value            
         }
         
         
@@ -566,9 +554,9 @@
             guard let layerName = attributeDict["name"] else { parser.abortParsing(); return }
             guard let layer = SKTileLayer(tilemap: self.tilemap!, attributes: attributeDict)
                 else {
-                    print("Error creating tile layer: \"\(layerName)\"")
-                    parser.abortParsing()
-                    return
+                print("Error creating tile layer: \"\(layerName)\"")
+                parser.abortParsing()
+                return
             }
             
             let parentElement = elementPath.last!
@@ -579,15 +567,6 @@
             if let tilemap = parentElement as? SKTilemap {
                 tilemap.addLayer(layer)
             }
-<<<<<<< HEAD
-            
-            if let group = lastElement as? SKGroupLayer {
-                group.addLayer(layer)
-            } else {
-                self.tilemap?.addLayer(layer)
-            }
-=======
->>>>>>> 3e4f0b3c
             
             
             lastElement = layer
@@ -602,16 +581,13 @@
             // if tileset is last element and currentID exists....
             if let tileset = lastElement as? SKTileset {
                 
-                //print(" -> object group: \(attributeDict)")
-                
                 if let currentID = currentID {
                     
                     let tileID = tileset.firstGID + currentID
-                    // TODO: check global status
-                    if let tileData = tileset.getTileData(globalID: tileID) {
-                        
+                    
+                    if let _ = tileset.getTileData(globalID: tileID) {
+                        // TODO: implement tile collision objects
                         // add to object group
-                        
                     }
                 }
             } else {
@@ -620,7 +596,7 @@
                         parser.abortParsing()
                         return
                 }
-                
+            
                 let parentElement = elementPath.last!
                 if let group = parentElement as? SKGroupLayer {
                     group.addLayer(objectsGroup)
@@ -629,9 +605,9 @@
                 if let tilemap = parentElement as? SKTilemap {
                     tilemap.addLayer(objectsGroup)
                 }
-                
-                
-                lastElement = objectsGroup
+
+            
+            lastElement = objectsGroup
             }
         }
         
@@ -644,17 +620,6 @@
                     return
             }
             
-<<<<<<< HEAD
-            if let group = lastElement as? SKGroupLayer {
-                group.addLayer(objectsGroup)
-            } else {
-                self.tilemap?.addLayer(objectsGroup)
-            }
-
-            // delegate callback
-            if mapDelegate != nil { mapDelegate!.didAddLayer(objectsGroup) }
-=======
->>>>>>> 3e4f0b3c
             
             let parentElement = elementPath.last!
             if let group = parentElement as? SKGroupLayer {
@@ -678,46 +643,19 @@
                     return
             }
             
-<<<<<<< HEAD
-            if let group = lastElement as? SKGroupLayer {
-                group.addLayer(imageLayer)
-            } else {
-                self.tilemap?.addLayer(imageLayer)
-=======
             let parentElement = elementPath.last!
             if let group = parentElement as? SKGroupLayer {
                 group.addLayer(groupLayer)
->>>>>>> 3e4f0b3c
             }
             
             if let tilemap = parentElement as? SKTilemap {
                 tilemap.addLayer(groupLayer)
             }
             
-            
-            elementPath.append(groupLayer)
-            lastElement = groupLayer
-        }
-        
-        // 'group' indicates a Group layer
-        if (elementName == "group") {
-            guard let _ = attributeDict["name"] else { parser.abortParsing(); return }
-            guard let groupLayer = SKGroupLayer(tilemap: self.tilemap!, attributes: attributeDict)
-                else {
-                    parser.abortParsing()
-                    return
-            }
-            
-            if let group = lastElement as? SKGroupLayer {
-                group.addLayer(groupLayer)
-            } else {
-                self.tilemap?.addLayer(groupLayer)
-            }
-            
-            
             // delegate callback
             if mapDelegate != nil { mapDelegate!.didAddLayer(groupLayer) }
             
+            elementPath.append(groupLayer)
             lastElement = groupLayer
         }
         
@@ -755,7 +693,7 @@
         
         // `tile` is used to flag properties in a tileset, as well as store tile layer data in an XML-formatted map.
         if elementName == "tile" {
-            
+
             // XML data is stored with a `tile` tag and `gid` atribute. No other attributes will be present.
             if let gid = attributeDict["gid"] {
                 let intValue = Int(gid)!
@@ -788,29 +726,28 @@
                 return
             }
         }
-        
+
         // look for last element to be an object group
         // id, x, y required
         if (elementName == "object") {
             
             // adding a group to tileset tile
-            if let tileset = lastElement as? SKTileset {
-                
+            if let _ = lastElement as? SKTileset {
+                // TODO: implement tile collision objects
             }
             
             // adding a group to object layer
             if let objectGroup = lastElement as? SKObjectGroup {
                 guard let tileObject = SKTileObject(attributes: attributeDict) else {
-                    print("[SKTilemapParser]: \(parsingMode) parser: Error creating object.")
+                        print("[SKTilemapParser]: \(parsingMode) parser: Error creating object.")
                     parser.abortParsing()
                     return
                 }
                 
-                
+                    
                 let _ = objectGroup.addObject(tileObject)
                 currentID = tileObject.id
             }
-            
         }
         
         // special case - look for last element to be a object
@@ -837,8 +774,8 @@
                     coordinates.append(coords.flatMap { CGFloat($0) })
                 }
                 
-                if let tileset = lastElement as? SKTileset {
-                    
+                if let _ = lastElement as? SKTileset {
+                    // TODO: implement tile collision objects
                 }
                 
                 
@@ -862,8 +799,8 @@
                     coordinates.append(coords.flatMap { CGFloat($0) })
                 }
                 
-                if let tileset = lastElement as? SKTileset {
-                    
+                if let _ = lastElement as? SKTileset {
+                    // TODO: implement tile collision objects
                 }
                 
                 if let objectGroup = lastElement as? SKObjectGroup {
@@ -881,7 +818,8 @@
             guard let currentID = currentID else {
                 print("[SKTilemapParser]: \(parsingMode) parser: cannot assign frame animation information without tile id")
                 parser.abortParsing()
-                return}
+                return
+            }
             
             guard let id = attributeDict["tileid"] else { parser.abortParsing(); return }
             guard let duration = attributeDict["duration"] else { parser.abortParsing(); return }
@@ -931,7 +869,7 @@
                         if let textWrap = attributeDict["wrap"] {
                             currentObject.textAttributes.wrap = (textWrap == "1")
                         }
-                        
+
                         // alignment
                         if let halign = attributeDict["halign"] {
                             if let halignment = TextObjectAttributes.TextAlignment.HoriztonalAlignment(rawValue: halign) {
@@ -968,11 +906,7 @@
     }
     
     
-<<<<<<< HEAD
-    // didEndElement happens when parser ends a key: </key>
-=======
     // Runs when parser ends a key: </key>
->>>>>>> 3e4f0b3c
     public func parser(_ parser: XMLParser,
                        didEndElement elementName: String,
                        namespaceURI: String?,
@@ -980,7 +914,7 @@
         
         // look for last element to add properties to
         if elementName == "properties" {
-            
+                        
             /* TILEMAP */
             if let tilemap = lastElement as? SKTilemap {
                 for (key, value) in properties {
@@ -1019,7 +953,7 @@
                     }
                 }
             }
-            
+
             // clear if no last ID
             if currentID == nil {
                 properties = [:]
@@ -1088,7 +1022,7 @@
                         
                         if let currentProbability = currentProbability {
                             currentTileData.probability = currentProbability
-                        }
+            }
                     }
                 }
             }
@@ -1103,7 +1037,7 @@
         if (elementName == "object") {
             
             // if we're dealing with an object in an object layer....
-            if let objectsgroup = lastElement as? SKObjectGroup {
+            if let objectsgroup = lastElement as? SKObjectGroup {                
                 if (currentID != nil) {
                     if let lastObject = objectsgroup.getObject(withID: currentID!) {
                         //lastObject.properties = properties
@@ -1119,8 +1053,8 @@
             }
             
             // if we're dealing with a tile collision object...
-            if let tileset = lastElement as? SKTileset {
-                
+            if let _ = lastElement as? SKTileset {
+                // TODO: implement tile collision objects
             }
             
             //currentID = nil
@@ -1186,30 +1120,23 @@
             lastElement = nil
         }
         
-        
+
         // reset character data
         characterData = ""
     }
     
     
-    
-    
-<<<<<<< HEAD
-=======
-    // foundCharacters happens whenever parser enters a key poop
->>>>>>> 3e4f0b3c
+ 
+    
     public func parser(_ parser: XMLParser, foundCharacters string: String) {
         // append data attribute
         characterData += string
     }
     
-<<<<<<< HEAD
-=======
     public func parser(_ parser: XMLParser, parseErrorOccurred parseError: Error) {
         //if parseError.code == NSXMLParserError.InternalError {}
     }
     
->>>>>>> 3e4f0b3c
     // MARK: - Decoding
     /**
      Scrub CSV data.
@@ -1225,10 +1152,10 @@
      Decode Base64-formatted data.
      
      Data is saved in tiled:
-     - data array is compressed (zlib, gzip)
-     - compressed data is encoded in base64
-     - data is saved
-     
+        - data array is compressed (zlib, gzip)
+        - compressed data is encoded in base64
+        - data is saved
+
      - parameter data:        `String` Base64 formatted data to decode
      - parameter compression: `CompressionType` compression type.
      - returns: `[UInt32]?` parsed data.
@@ -1244,7 +1171,7 @@
             if let decompressed = try? decodedData.gunzipped() {
                 return decompressed.toArray(type: UInt32.self)
             }
-            
+
         default:
             return decodedData.toArray(type: UInt32.self)
         }
