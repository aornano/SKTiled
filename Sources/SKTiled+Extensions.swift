//
//  SKTiled+Extensions.swift
//  SKTiled
//
//  Created by Michael Fessenden on 4/5/16.
//  Copyright © 2016 Michael Fessenden. All rights reserved.
//

import Foundation
import SpriteKit
import zlib
#if os(iOS) || os(tvOS)
import UIKit
#else
import Cocoa
#endif


// MARK: - Functions


#if os(iOS) || os(tvOS)
/**
 Returns an image of the given size.

 - parameter size:       `CGSize` size of resulting image.
 - parameter scale:      `CGFloat` scale of result (0 seems to scale 2x, using 1 seems best)
 - parameter whatToDraw: function detailing what to draw the image.
 - returns: `CGImage` result.
 */
public func imageOfSize(_ size: CGSize, scale: CGFloat=1, _ whatToDraw: (_ context: CGContext, _ bounds: CGRect, _ scale: CGFloat) -> ()) -> CGImage {
    // create an image of size, not opaque, not scaled
    UIGraphicsBeginImageContextWithOptions(size, false, scale)
    let context = UIGraphicsGetCurrentContext()
    context!.interpolationQuality = .high
    let bounds = CGRect(origin: CGPoint.zero, size: size)
    //print("  -> size: \(size.shortDescription), bounds: \(bounds.size.shortDescription), ui scale: \(scale.roundTo())")
    whatToDraw(context!, bounds, scale)
    let result = UIGraphicsGetImageFromCurrentImageContext()
    return result!.cgImage!
}


#else
/**
 Returns an image of the given size.

 - parameter size:       `CGSize` size of resulting image.
 - parameter scale:      `CGFloat` scale of result, for macOS that should be 1.
 - parameter whatToDraw: `()->()` function detailing what to draw the image.
 - returns: `CGImage` result.
 */
public func imageOfSize(_ size: CGSize, scale: CGFloat=1, _ whatToDraw: (_ context: CGContext, _ bounds: CGRect, _ scale: CGFloat) -> ()) -> CGImage {
    let scaledSize = size
    let image = NSImage(size: scaledSize)
    image.lockFocus()
    let nsContext = NSGraphicsContext.current()!
    nsContext.imageInterpolation = .high
    let context = nsContext.cgContext
    let bounds = CGRect(origin: CGPoint.zero, size: size)
    whatToDraw(context, bounds, 1)
    image.unlockFocus()
    var imageRect = CGRect(x: 0, y: 0, width: image.size.width, height: image.size.height)
    let imageRef = image.cgImage(forProposedRect: &imageRect, context: nil, hints: nil)
    return imageRef!
}

#endif


/**
 Check a tile ID for. Returns the translated tile ID and the corresponding flip flags.

 - parameter id: `UInt32` tile ID
 - returns: tuple of global id and flip flags.
 */
public func flippedTileFlags(id: UInt32) -> (gid: UInt32, hflip: Bool, vflip: Bool, dflip: Bool) {
    // masks for tile flipping
    let flippedDiagonalFlag: UInt32   = 0x20000000
    let flippedVerticalFlag: UInt32   = 0x40000000
    let flippedHorizontalFlag: UInt32 = 0x80000000

    let flippedAll = (flippedHorizontalFlag | flippedVerticalFlag | flippedDiagonalFlag)
    let flippedMask = ~(flippedAll)

    let flipHoriz: Bool = (id & flippedHorizontalFlag) != 0
    let flipVert:  Bool = (id & flippedVerticalFlag) != 0
    let flipDiag:  Bool = (id & flippedDiagonalFlag) != 0

    // get the actual gid from the mask
    let gid = id & flippedMask
    return (gid, flipHoriz, flipVert, flipDiag)
}


// MARK:  - Timers

public func duration(_ block: () -> ()) -> TimeInterval {
    let startTime = Date()
    block()
    return Date().timeIntervalSince(startTime)
}


// MARK: - Extensions

extension Bool {
    init<T : Integer>(_ integer: T) {
        self.init(integer != 0)
    }
}


extension Integer {
    init(_ bool: Bool) {
        self = bool ? 1 : 0
    }
}




public extension Int {
    /// returns number of digits in Int number
    public var digitCount: Int {
        get {
            return numberOfDigits(in: self)
        }
    }

    // private recursive method for counting digits
    private func numberOfDigits(in number: Int) -> Int {
        if abs(number) < 10 {
            return 1
        } else {
            return 1 + numberOfDigits(in: number/10)
        }
    }
}


internal extension CGFloat {

    /**
     Convert a float to radians.

     - returns: `CGFloat`
     */
    internal func radians() -> CGFloat {
        let b = CGFloat(Double.pi) * (self / 180)
        return b
    }

    /**
     Convert a float to degrees.

     - returns: `CGFloat`
     */
    internal func degrees() -> CGFloat {
        return self * 180.0 / CGFloat(Double.pi)
    }

    /**
     Clamp the CGFloat between two values. Returns a new value.

     - parameter v1: `CGFloat` min value.
     - parameter v2: `CGFloat` min value.
     - returns: `CGFloat` clamped result.
     */
    internal func clamped(_ minv: CGFloat, _ maxv: CGFloat) -> CGFloat {
        let min = minv < maxv ? minv : maxv
        let max = minv > maxv ? minv : maxv
        return self < min ? min : (self > max ? max : self)
    }

    /**
     Clamp the current value between min & max values.

     - parameter v1: `CGFloat` min value.
     - parameter v2: `CGFloat` min value.
     - returns: `CGFloat` clamped result.
     */
    internal mutating func clamp(_ minv: CGFloat, _ maxv: CGFloat) -> CGFloat {
        self = clamped(minv, maxv)
        return self
    }

    /**
     Returns a string representation of the value rounded to the current decimals.

     - parameter decimals: `Int` number of decimals to round to.
     - returns: `String` rounded display string.
     */
    internal func roundTo(_ decimals: Int=2) -> String {
        return String(format: "%.\(String(decimals))f", self)
    }

    /**
     Returns the value rounded to the nearest .5 increment.

     - returns: `CGFloat` rounded value.
     */
    internal func roundToHalf() -> CGFloat {
        let scaled = self * 10.0
        let result = scaled - (scaled.truncatingRemainder(dividingBy: 5))
        return result.rounded() / 10
    }
}


/**
 Sine function that accepts angle for trig operations.

 - parameter degrees: `CGFloat` angle.
 - returns `CGFloat` sine result.
 */
internal func sin(degrees: CGFloat) -> CGFloat {
    return CGFloat(sin(degrees: degrees.native))
}


/**
 Sine function that accepts angle for trig operations.

 - parameter degrees: `Double` angle.
 - returns `Double` sine result.
 */
internal func sin(degrees: Double) -> Double {
    return __sinpi(degrees/180.0)
}


/**
 Sine function that accepts degrees for trig operations.

 - parameter degrees: `Float` angle.
 - returns `Float` sine result.
 */
internal func sin(degrees: Float) -> Float {
    return __sinpif(degrees/180.0)
}



public extension CGPoint {

    /// Returns an point inverted in the Y-coordinate.
    public var invertedY: CGPoint {
        return CGPoint(x: self.x, y: self.y * -1)
    }

    /**
     Returns a display string rounded.

     - parameter decimals: `Int` decimals to round to.
     - returns: `String` display string.
     */
    public func roundTo(_ decimals: Int=1) -> String {
        return "x: \(self.x.roundTo(decimals)), y: \(self.y.roundTo(decimals))"
    }
<<<<<<< HEAD
    
=======

>>>>>>> 0eeeaf0f
    /// Return a vector int (for GameplayKit)
    public var toVec2: int2 {
        return int2(Int32(x), Int32(y))
    }
<<<<<<< HEAD
    
=======

    /**
     Returns the distance to the given point.

     - parameter point: `CGPoint` decimals to round to.
     - returns: `Float` distance to other point.
     */
    public func distance(_ point: CGPoint) -> Float {
        let dx = Float(x - point.x)
        let dy = Float(y - point.y)
        return sqrt((dx * dx) + (dy * dy))
    }

    /// Return an integer value for x-coordinate.
>>>>>>> 0eeeaf0f
    public var xCoord: Int { return Int(x) }
    /// Return an integer value for y-coordinate.
    public var yCoord: Int { return Int(y) }

    public var description: String { return "x: \(x.roundTo()), y: \(y.roundTo())" }
    public var shortDescription: String { return "\(Int(x)),\(Int(y))" }
}


extension CGPoint: Hashable {

    public var hashValue: Int {
        return x.hashValue << 32 ^ y.hashValue
    }
}


public func ==(lhs: CGPoint, rhs: CGPoint) -> Bool {
    return lhs.distance(rhs) < 0.000001
}


public extension CGSize {

    public var count: Int { return Int(width) * Int(height) }
    public var halfSize: CGSize { return CGSize(width: width / 2, height: height / 2) }
    public var halfWidth: CGFloat { return width / 2.0 }
    public var halfHeight: CGFloat { return height / 2.0 }

    public func roundTo(_ decimals: Int=1) -> String {
        return "w: \(self.width.roundTo(decimals)), h: \(self.height.roundTo(decimals))"
    }

    public var shortDescription: String {
        return "\(self.width.roundTo(0))x\(self.height.roundTo(0))"
    }

    public var toVec2: vector_float2 {
        return vector_float2(Float(width), Float(height))
    }
}


public extension CGRect {

    /// Initialize with a center point and size.
    public init(center: CGPoint, size: CGSize) {
        self.origin = CGPoint(x: center.x - size.width / 2.0, y: center.y - size.height / 2.0)
        self.size = size
    }

    /// Returns the center point of the rectangle.
    public var center: CGPoint {
        return CGPoint(x: self.midX, y: self.midY)
    }

    /// Returns the top-left corner point.
    public var topLeft: CGPoint {
        return origin
    }

    /// Returns the top-right corner point.
    public var topRight: CGPoint {
        return CGPoint(x: origin.x + size.width, y: origin.y)
    }

    /// Returns the bottom-left corner point.
    public var bottomLeft: CGPoint {
        return CGPoint(x: origin.x, y: origin.y + size.height)
    }

    /// Returns the bottom-left corner point.
    public var bottomRight: CGPoint {
        return CGPoint(x: origin.x + size.width, y: origin.y + size.height)
    }

    /// Return the four corner points.
    public var points: [CGPoint] {
        return [topLeft, topRight, bottomRight, bottomLeft]
    }

    /**
     Returns a rect by the bounds by a given amount.

     - parameter amount: `CGFloat` decimals to round to.
     - returns: `CGRect` rectangle with inset value.
     */
    public func insetBy(_ amount: CGFloat) -> CGRect {
        return self.insetBy(dx: amount, dy: amount)
    }

    /**
     Returns a display string rounded.

     - parameter decimals: `Int` decimals to round to.
     - returns: `String` display string.
     */
    public func roundTo(_ decimals: Int=1) -> String {
        return "origin: \(Int(origin.x)), \(Int(origin.y)), size: \(Int(size.width)) x \(Int(size.height))"
    }

    public var shortDescription: String {
        return "x: \(Int(minX)), y: \(Int(minY)), w: \(width.roundTo()), h: \(height.roundTo())"
    }
}


public extension CGVector {
    /**
     * Returns the squared length of the vector described by the CGVector.
     */
    public func lengthSquared() -> CGFloat {
        return dx*dx + dy*dy
    }
}


public extension SKScene {
    /**
     Returns the center point of a scene.
     */
    public var center: CGPoint {
        return CGPoint(x: (size.width / 2) - (size.width * anchorPoint.x), y: (size.height / 2) - (size.height * anchorPoint.y))
    }

    /**
     Calculate the distance from the scene's origin
     */
    public func distanceFromOrigin(_ pos: CGPoint) -> CGVector {
        let dx = (pos.x - center.x)
        let dy = (pos.y - center.y)
        return CGVector(dx: dx, dy: dy)
    }

    /// Returns a tilemap file name.
    public var tmxFilename: String? {
        var filename: String? = nil
        enumerateChildNodes(withName: "//*") {
            node, stop in
            if node as? SKTilemap != nil {
                filename = (node as? SKTilemap)?.filename
                stop.pointee = true
            }
        }
        return filename
    }
}


internal extension SKNode {

    /**
     Position the node by a percentage of the view size.
     */
    internal func posByCanvas(x: CGFloat, y: CGFloat) {
        guard let scene = scene else { return }
        guard let view = scene.view else { return }
        self.position = scene.convertPoint(fromView: (CGPoint(x: CGFloat(view.bounds.size.width * x), y: CGFloat(view.bounds.size.height * (1.0 - y)))))
    }

    /**
     Run an action with key & optional completion function.

     - parameter action:             `SKAction!` SpriteKit action.
     - parameter withKey:            `String!` action key.
     - parameter optionalCompletion: `() -> ()` optional completion function.
     */
    internal func run(_ action: SKAction!, withKey: String!, optionalCompletion block: (()->())?) {
        if let block = block {
            let completionAction = SKAction.run( block )
            let compositeAction = SKAction.sequence([ action, completionAction ])
            run(compositeAction, withKey: withKey)
        } else {
            run(action, withKey: withKey)
        }
    }

    internal var drawAnchor: Bool {
        get {
            return childNode(withName: "DRAW_ANCHOR") != nil
        } set {
            // remove the current node
            childNode(withName: "DRAW_ANCHOR")?.removeFromParent()
            if (newValue == true) {
                let anchor = SKShapeNode(circleOfRadius: 0.75)
                anchor.name = "DRAW_ANCHOR"
                anchor.strokeColor = .clear
                anchor.zPosition = zPosition * 4
                addChild(anchor)
            }
        }
    }
}


internal extension SKSpriteNode {

    /**
     Convenience initalizer to set texture filtering to nearest neighbor.

     - parameter pixelImage: `String` texture image named.
     */
    convenience init(pixelImage named: String) {
        self.init(imageNamed: named)
        self.texture?.filteringMode = .nearest
    }
}


public extension SKColor {

    /// Returns the hue, saturation, brightess & alpha components of the color
    internal var hsba: (h: CGFloat, s: CGFloat, b: CGFloat, a: CGFloat) {
        var hsba: (h: CGFloat, s: CGFloat, b: CGFloat, a: CGFloat) = (0, 0, 0, 0)
        self.getHue(&(hsba.h), saturation: &(hsba.s), brightness: &(hsba.b), alpha: &(hsba.a))
        return hsba
    }

    /**
     Lightens the color by the given percentage.

     - parameter percent: `CGFloat`
     - returns: `SKColor` lightened color.
     */
    internal func lighten(by percent: CGFloat) -> SKColor {
        return colorWithBrightness(factor: 1.0 + percent)
    }

    /**
     Darkens the color by the given percentage.

     - parameter percent: `CGFloat`
     - returns: `SKColor` darkened color.
     */
    internal func darken(by percent: CGFloat) -> SKColor {
        return colorWithBrightness(factor: 1.0 - percent)
    }

    /**
     Return a modified color using the brightness factor provided

     - parameter factor: brightness factor
     - returns: `SKColor` modified color
     */
    internal func colorWithBrightness(factor: CGFloat) -> SKColor {
        let components = self.hsba
        return SKColor(hue: components.h, saturation: components.s, brightness: components.b * factor, alpha: components.a)
    }

    /**
     Initialize an SKColor with a hexidecimal string.

     - parameter hexString:  `String` hexidecimal code.
     - returns: `SKColor`
     */
    convenience public init(hexString: String) {
        let hex = hexString.trimmingCharacters(in: CharacterSet.alphanumerics.inverted)
        var int = UInt32()
        Scanner(string: hex).scanHexInt32(&int)
        let a, r, g, b: UInt32
        switch hex.characters.count {
        case 3: // RGB (12-bit)
            (a, r, g, b) = (255, (int >> 8) * 17, (int >> 4 & 0xF) * 17, (int & 0xF) * 17)
        case 6: // RGB (24-bit)
            (a, r, g, b) = (255, int >> 16, int >> 8 & 0xFF, int & 0xFF)
        case 8: // ARGB (32-bit)
            (a, r, g, b) = (int >> 24, int >> 16 & 0xFF, int >> 8 & 0xFF, int & 0xFF)
        default:
            (a, r, g, b) = (1, 1, 1, 0)
        }
        self.init(red: CGFloat(r) / 255, green: CGFloat(g) / 255, blue: CGFloat(b) / 255, alpha: CGFloat(a) / 255)
    }

    /// Returns the individual color components.
    internal var components: [CGFloat] {
        guard let comps = cgColor.components else { return [0,0,0,0] }
        if comps.count < 4 {
            return [comps.first!,comps.first!,comps.first!,comps.last!]
        }
        return comps
    }

    /**
      Returns a hexadecimal string representation of the color.

     - returns: `String` hexadecimal string.
     */
    public func hexString() -> String {
        let comps = components
        let r = Int(comps[0] * 255)
        let g = Int(comps[1] * 255)
        let b = Int(comps[2] * 255)
        let a = Int(comps[3] * 255)

        var rgbHex = "#\(String(format: "%02X%02X%02X", r, g, b))"
        rgbHex += (a == 255) ? "" : String(format: "%02X", a)
        return rgbHex
    }

    /*
     Blend current color with another `SKColor`.

     - parameter color:   `SKColor` color to blend.
     - parameter factor:  `CGFloat` blend factor.
     - returns: `SKColor` blended color.
     */
    internal func blend(with color: SKColor, factor s: CGFloat = 0.5) -> SKColor {

        let r1 = components[0]
        let g1 = components[1]
        let b1 = components[2]

        let r2 = color.components[0]
        let g2 = color.components[1]
        let b2 = color.components[2]

        let r = (r1 * s) + (1 - s) * r2
        let g = (g1 * s) + (1 - s) * g2
        let b = (b1 * s) + (1 - s) * b2

        return SKColor(red: r, green: g, blue: b, alpha: 1.0)
    }

    /**
     Return the color as a vector4.

     - returns: `GLKVector4` color as a vector4.
     */
    internal func vec4() -> GLKVector4 {
        var r: CGFloat = 0.0
        var g: CGFloat = 0.0
        var b: CGFloat = 0.0
        var a: CGFloat = 0.0
        getRed(&r, green: &g, blue: &b, alpha: &a)
        return GLKVector4(v: (Float(r), Float(g), Float(b), Float(a)))
    }

    public var toVec4: vector_float4 {
        return vector_float4(components.map {Float($0)})
    }

    public var hexDescription: String {
        return "SKColor(hexString:  \"\(self.hexString())\")"
    }

    public var rgbDescription: String {
        let comps = components
        let r = Int(comps[0] * 255)
        let g = Int(comps[1] * 255)
        let b = Int(comps[2] * 255)
        let a = Int(comps[3] * 255)
        return "SKColor(r: \(r), g: \(g), b: \(b), a: \(a))"
    }

    public var componentDescription: String {
        var result: [String] = []
        for compDesc in components.map({ "\($0.roundTo(1))" }) {
            result.append(compDesc)
        }
        return "SKColor: " + result.joined(separator: ",")
    }
}


public extension String {

    /// Returns `Int` length of the string.
    public var length: Int {
        return self.characters.count
    }

    /**
     Simple function to split a string with the given pattern.

     - parameter pattern: `String` pattern to split string with.
     - returns: `[String]` groups of split strings.
     */
    public func split(_ pattern: String) -> [String] {
        return self.components(separatedBy: pattern)
    }

    /**
     Pads string on the with a pattern to fill width.

     - parameter length:  `Int` length to fill.
     - parameter value:   `String` pattern.
     - parameter padLeft: `Bool` toggle this to pad the right.
     - returns: `String` padded string.
     */
    public func zfill(length: Int, pattern: String="0", padLeft: Bool=true) -> String {
        var filler = ""
        let padamt: Int = length - characters.count > 0 ? length - characters.count : 0
        if padamt <= 0 { return self }
        for _ in 0..<padamt {
            filler += pattern
        }
        return (padLeft == true) ? filler + self : self + filler
    }

    /**
     Pad a string with spaces.

     - parameter toSize: `Int` size of resulting string.
     - returns: `String` padded string.
     */
    public func pad(_ toSize: Int) -> String {
        // current string length
        let currentLength = self.characters.count
        if (toSize < 1) { return self }
        if (currentLength >= toSize) { return self }
        var padded = self
        for _ in 0..<toSize - currentLength {
            padded = " " + padded
        }
        return padded
    }

    /**
     Substitute a pattern in the string

     - parameter pattern:     `String` pattern to replace.
     - parameter replaceWith: replacement `String`.
     - returns: `String` result.
     */
    public func substitute(_ pattern: String, replaceWith: String) -> String {
        return self.replacingOccurrences(of: pattern, with: replaceWith)
    }

    /**
     Initialize with array of bytes.

     - parameter bytes: `[UInt8]` byte array.
     */
    public init(_ bytes: [UInt8]) {
        self.init()
        for b in bytes {
            self.append(String(UnicodeScalar(b)))
        }
    }

    /**
     Clean up whitespace & carriage returns.

     - returns: `String` scrubbed string.
     */
    public func scrub() -> String {
        var scrubbed = self.replacingOccurrences(of: "\n", with: "")
        scrubbed = scrubbed.trimmingCharacters(in: CharacterSet.whitespacesAndNewlines)
        return scrubbed.replacingOccurrences(of: " ", with: "")
    }
}


public extension SKAction {

    /**
     Custom action to animate sprite textures with varying frame durations.

     - parameter frames: `[(texture: SKTexture, duration: TimeInterval)]` array of tuples containing texture & duration.
     - returns: `SKAction` custom animation action.
     */
    public class func tileAnimation(_ frames: [(texture: SKTexture, duration: TimeInterval)], repeatForever: Bool = true) -> SKAction {
        var actions: [SKAction] = []
        for frame in frames {
            actions.append(SKAction.group([
                SKAction.setTexture(frame.texture),
                SKAction.wait(forDuration: frame.duration)
                ])
            )
        }

        // add the repeating action
        if (repeatForever == true) {
            return SKAction.repeatForever(SKAction.sequence(actions))
        }
        return SKAction.sequence(actions)
    }

    /**
     Custom action to fade a node's alpha after a pause.

     - returns: `SKAction` custom fade action.
     */
    public class func fadeAfter(wait duration: TimeInterval, alpha: CGFloat) -> SKAction {
        return SKAction.sequence([SKAction.wait(forDuration: duration), SKAction.fadeAlpha(to: alpha, duration: 0.5)])
    }

    /**
     * Performs an action after the specified delay.
     */
    public class func afterDelay(_ delay: TimeInterval, performAction action: SKAction) -> SKAction {
        return SKAction.sequence([SKAction.wait(forDuration: delay), action])
    }

    /**
     * Performs a block after the specified delay.
     */
    public class func afterDelay(_ delay: TimeInterval, runBlock block: @escaping () -> Void) -> SKAction {
        return SKAction.afterDelay(delay, performAction: SKAction.run(block))
    }

    /**
     * Removes the node from its parent after the specified delay.
     */
    public class func removeFromParentAfterDelay(_ delay: TimeInterval) -> SKAction {
        return SKAction.afterDelay(delay, performAction: SKAction.removeFromParent())
    }
}


public extension Data {
    // init with a value
    public init<T>(from value: T) {
        var value = value
        self.init(buffer: UnsafeBufferPointer(start: &value, count: 1))
    }

    // export back as value
    public func to<T>(type: T.Type) -> T {
        return self.withUnsafeBytes { $0.pointee }
    }

    // init with array
    public init<T>(fromArray values: [T]) {
        var values = values
        self.init(buffer: UnsafeBufferPointer(start: &values, count: values.count))
    }

    // output to array
    public func toArray<T>(type: T.Type) -> [T] {
        return self.withUnsafeBytes {
            [T](UnsafeBufferPointer(start: $0, count: self.count/MemoryLayout<T>.stride))
        }
    }
}


// MARK: - Operators

// MARK: CGFloat

public func + (lhs: Int, rhs: CGFloat) -> CGFloat {
    return CGFloat(lhs) + rhs
}


public func + (lhs: CGFloat, rhs: Int) -> CGFloat {
    return lhs + CGFloat(rhs)
}


public func - (lhs: Int, rhs: CGFloat) -> CGFloat {
    return CGFloat(lhs) - rhs
}


public func - (lhs: CGFloat, rhs: Int) -> CGFloat {
    return lhs - CGFloat(rhs)
}


public func * (lhs: Int, rhs: CGFloat) -> CGFloat {
    return CGFloat(lhs) * rhs
        }


public func * (lhs: Int32, rhs: CGFloat) -> CGFloat {
    return CGFloat(lhs) * rhs
}


public func * (lhs: CGFloat, rhs: Int) -> CGFloat {
    return lhs * CGFloat(rhs)
}


public func / (lhs: Int, rhs: CGFloat) -> CGFloat {
    return CGFloat(lhs) / rhs
    }


public func / (lhs: CGFloat, rhs: Int) -> CGFloat {
    return lhs / CGFloat(rhs)
}


public func lerp(start: CGFloat, end: CGFloat, t: CGFloat) -> CGFloat {
    return start + (t * (end - start))
}


public func ilerp(start: CGFloat, end: CGFloat, t: CGFloat) -> CGFloat {
    return (t - start) / (end - start)
}


// MARK: CGPoint

public func + (lhs: CGPoint, rhs: CGPoint) -> CGPoint {
    return CGPoint(x: lhs.x + rhs.x, y: lhs.y + rhs.y)
}


public func - (lhs: CGPoint, rhs: CGPoint) -> CGPoint {
    return CGPoint(x: lhs.x - rhs.x, y: lhs.y - rhs.y)
}


public func * (lhs: CGPoint, rhs: CGPoint) -> CGPoint {
    return CGPoint(x: lhs.x * rhs.x, y: lhs.y * rhs.y)
}

public func / (lhs: CGPoint, rhs: CGPoint) -> CGPoint {
    return CGPoint(x: lhs.x / rhs.x, y: lhs.y / rhs.y)
}

public func + (lhs: CGPoint, rhs: CGFloat) -> CGPoint {
    return CGPoint(x: lhs.x + rhs, y: lhs.y + rhs)
}

public func - (lhs: CGPoint, rhs: CGFloat) -> CGPoint {
    return CGPoint(x: lhs.x - rhs, y: lhs.y - rhs)
}

public func * (lhs: CGPoint, rhs: CGFloat) -> CGPoint {
    return CGPoint(x: lhs.x * rhs, y: lhs.y * rhs)
}

public func / (lhs: CGPoint, rhs: CGFloat) -> CGPoint {
    return CGPoint(x: lhs.x / rhs, y: lhs.y / rhs)
}

public func lerp(start: CGPoint, end: CGPoint, t: CGFloat) -> CGPoint {
    return start + (end - start) * t
}


// MARK: CGSize
public func + (lhs: CGSize, rhs: CGSize) -> CGSize {
    return CGSize(width: lhs.width + rhs.width, height: lhs.height + rhs.height)
}


public func - (lhs: CGSize, rhs: CGSize) -> CGSize {
    return CGSize(width: lhs.width - rhs.width, height: lhs.height - rhs.height)
}


public func * (lhs: CGSize, rhs: CGSize) -> CGSize {
    return CGSize(width: lhs.width * rhs.width, height: lhs.height * rhs.height)
}


public func / (lhs: CGSize, rhs: CGSize) -> CGSize {
    return CGSize(width: lhs.width / rhs.width, height: lhs.height / rhs.height)
}


public func + (lhs: CGSize, rhs: CGFloat) -> CGSize {
    return CGSize(width: lhs.width + rhs, height: lhs.height + rhs)
}


public func - (lhs: CGSize, rhs: CGFloat) -> CGSize {
    return CGSize(width: lhs.width - rhs, height: lhs.height - rhs)
}


public func * (lhs: CGSize, rhs: CGFloat) -> CGSize {
    return CGSize(width: lhs.width * rhs, height: lhs.height * rhs)
}


public func / (lhs: CGSize, rhs: CGFloat) -> CGSize {
    return CGSize(width: lhs.width / rhs, height: lhs.height / rhs)
}


public func fabs(_ size: CGSize) -> CGSize {
    return CGSize(width: fabs(size.width), height: fabs(size.height))
}


// MARK: CGVector
public func + (lhs: CGVector, rhs: CGVector) -> CGVector {
    return CGVector(dx: lhs.dx + rhs.dx, dy: lhs.dy + rhs.dy)
}


public func += (lhs: inout CGVector, rhs: CGVector) {
    lhs = lhs + rhs
}


public func - (lhs: CGVector, rhs: CGVector) -> CGVector {
    return CGVector(dx: lhs.dx - rhs.dx, dy: lhs.dy - rhs.dy)
}


public func -= (lhs: inout CGVector, rhs: CGVector) {
    lhs = lhs - rhs
}


public func * (lhs: CGVector, rhs: CGVector) -> CGVector {
    return CGVector(dx: lhs.dx * rhs.dx, dy: lhs.dy * rhs.dy)
}


public func *= (lhs: inout CGVector, rhs: CGVector) {
    lhs = lhs * rhs
}


public func * (vector: CGVector, scalar: CGFloat) -> CGVector {
    return CGVector(dx: vector.dx * scalar, dy: vector.dy * scalar)
}


public func *= (vector: inout CGVector, scalar: CGFloat) {
    vector = vector * scalar
}


public func / (lhs: CGVector, rhs: CGVector) -> CGVector {
    return CGVector(dx: lhs.dx / rhs.dx, dy: lhs.dy / rhs.dy)
}


public func /= (lhs: inout CGVector, rhs: CGVector) {
    lhs = lhs / rhs
}


public func / (lhs: CGVector, rhs: CGFloat) -> CGVector {
    return CGVector(dx: lhs.dx / rhs, dy: lhs.dy / rhs)
}


public func /= (lhs: inout CGVector, rhs: CGFloat) {
    lhs = lhs / rhs
}


public func lerp(start: CGVector, end: CGVector, t: CGFloat) -> CGVector {
    return start + (end - start) * t
}

// MARK: CGRect

public func + (lhs: CGRect, rhs: CGFloat) -> CGRect {
    return CGRect(x: lhs.minX, y: lhs.minY, width: lhs.width + rhs, height: lhs.height + rhs)
}


public func - (lhs: CGRect, rhs: CGFloat) -> CGRect {
    return CGRect(x: lhs.minX, y: lhs.minY, width: lhs.width - rhs, height: lhs.height - rhs)
}


public func * (lhs: CGRect, rhs: CGFloat) -> CGRect {
    return CGRect(x: lhs.minX, y: lhs.minY, width: lhs.width * rhs, height: lhs.height * rhs)
}


public func / (lhs: CGRect, rhs: CGFloat) -> CGRect {
    return CGRect(x: lhs.minX, y: lhs.minY, width: lhs.width / rhs, height: lhs.height / rhs)
}


// MARK: - Helper Functions

public func floor(point: CGPoint) -> CGPoint {
    return CGPoint(x: floor(Double(point.x)), y: floor(Double(point.y)))
}


public func normalize(_ value: CGFloat, _ minimum: CGFloat, _ maximum: CGFloat) -> CGFloat {
    return (value - minimum) / (maximum - minimum)
}


// MARK: - Operators


/**
 Visualize a layer as a texture.

 - parameter layer:      `TiledLayerObject` layer instance.
 - parameter imageScale: `CGFloat` image scale multiplier.
 - parameter lineScale:  `CGFloat` line scale multiplier.
 - returns: `SKTexture?` visual grid texture.
 */
internal func drawLayerGrid(_ layer: TiledLayerObject, imageScale: CGFloat=8, lineScale: CGFloat=1) -> CGImage {
    // get the ui scale value for the device
    let uiScale: CGFloat = getContentScaleFactor()
    
    let size = layer.size
    let tileWidth = layer.tileWidth * imageScale
    let tileHeight = layer.tileHeight * imageScale

    let tileWidthHalf = tileWidth / 2
    let tileHeightHalf = tileHeight / 2

    let sizeInPoints = (layer.sizeInPoints * imageScale)
    let defaultLineWidth: CGFloat = (imageScale / uiScale) * lineScale

    return imageOfSize(sizeInPoints, scale: uiScale) { context, bounds, scale in

        let innerColor = layer.gridColor
        // line width should be at least 1 for larger tile sizes
        let lineWidth: CGFloat = defaultLineWidth
        context.setLineWidth(lineWidth)
        //context.setLineDash(phase: 0.5, lengths: [0.5, 1.0])
        context.setShouldAntialias(true)  // layer.antialiased

        for col in 0 ..< Int(size.width) {
            for row in (0 ..< Int(size.height)) {

                context.setStrokeColor(innerColor.cgColor)
                context.setFillColor(SKColor.clear.cgColor)

                let screenPosition = layer.tileToScreenCoords(CGPoint(x: col, y: row))

                var xpos: CGFloat = screenPosition.x * imageScale
                var ypos: CGFloat = screenPosition.y * imageScale

                switch layer.orientation {
                case .orthogonal:

                    // rectangle shape
                    let points = rectPointArray(tileWidth, height: tileHeight, origin: CGPoint(x: xpos, y: ypos + tileHeight))
                    let shapePath = polygonPath(points)
                    context.addPath(shapePath)

                case .isometric:
                    // xpos, ypos is the top point of the diamond
                    let points: [CGPoint] = [
                        CGPoint(x: xpos, y: ypos),
                        CGPoint(x: xpos - tileWidthHalf, y: ypos + tileHeightHalf),
                        CGPoint(x: xpos, y: ypos + tileHeight),
                        CGPoint(x: xpos + tileWidthHalf, y: ypos + tileHeightHalf),
                        CGPoint(x: xpos, y: ypos)
                    ]

                    let shapePath = polygonPath(points)
                    context.addPath(shapePath)

                case .hexagonal, .staggered:
                    let staggerX = layer.tilemap.staggerX

                    // mirrored in pointForCoordinate
                    xpos += tileWidthHalf

                    if layer.orientation == .hexagonal {

                        ypos += tileHeightHalf

                        var hexPoints = Array(repeating: CGPoint.zero, count: 6)
                        var variableSize: CGFloat = 0
                        var r: CGFloat = 0
                        var h: CGFloat = 0

                        // flat - currently not working
                        if (staggerX == true) {
                            let sizeLengthX = (layer.tilemap.sideLengthX * imageScale)
                            r = (tileWidth - sizeLengthX) / 2
                            h = tileHeight / 2
                            variableSize = tileWidth - (r * 2)
                            hexPoints[0] = CGPoint(x: xpos - (variableSize / 2), y: ypos + h)
                            hexPoints[1] = CGPoint(x: xpos + (variableSize / 2), y: ypos + h)
                            hexPoints[2] = CGPoint(x: xpos + (tileWidth / 2), y: ypos)
                            hexPoints[3] = CGPoint(x: xpos + (variableSize / 2), y: ypos - h)
                            hexPoints[4] = CGPoint(x: xpos - (variableSize / 2), y: ypos - h)
                            hexPoints[5] = CGPoint(x: xpos - (tileWidth / 2), y: ypos)


                        } else {
                            r = tileWidth / 2
                            let sizeLengthY = (layer.tilemap.sideLengthY * imageScale)
                            h = (tileHeight - sizeLengthY) / 2
                            variableSize = tileHeight - (h * 2)
                            hexPoints[0] = CGPoint(x: xpos, y: ypos + (tileHeight / 2))
                            hexPoints[1] = CGPoint(x: xpos + (tileWidth / 2), y: ypos + (variableSize / 2))
                            hexPoints[2] = CGPoint(x: xpos + (tileWidth / 2), y: ypos - (variableSize / 2))
                            hexPoints[3] = CGPoint(x: xpos, y: ypos - (tileHeight / 2))
                            hexPoints[4] = CGPoint(x: xpos - (tileWidth / 2), y: ypos - (variableSize / 2))
                            hexPoints[5] = CGPoint(x: xpos - (tileWidth / 2), y: ypos + (variableSize / 2))
                        }

                        let shapePath = polygonPath(hexPoints)
                        context.addPath(shapePath)
                    }

                    if layer.orientation == .staggered {

                        let points: [CGPoint] = [
                            CGPoint(x: xpos, y: ypos),
                            CGPoint(x: xpos - tileWidthHalf, y: ypos + tileHeightHalf),
                            CGPoint(x: xpos, y: ypos + tileHeight),
                            CGPoint(x: xpos + tileWidthHalf, y: ypos + tileHeightHalf),
                            CGPoint(x: xpos, y: ypos)
                        ]

                        let shapePath = polygonPath(points)
                        context.addPath(shapePath)
                    }
                }

                context.strokePath()
            }
        }
    }
}


/**
<<<<<<< HEAD
 Generate a visual pathfinding graph texture.
 
 - parameter layer: `TiledLayerObject` layer instance.
 - parameter scale: `CGFloat` image scale.
 
 - returns: `SKTexture?` visual graph texture.
 */
public func drawGraph(_ layer: TiledLayerObject,  scale: CGFloat = 1) -> CGImage {
    
    let size = layer.size
    let tileWidth = layer.tileWidth //* scale
    let tileHeight = layer.tileHeight //* scale
    
    var sizeInPoints = layer.sizeInPoints
    sizeInPoints = sizeInPoints + 1
    
    return imageOfSize(sizeInPoints, scale: scale) { context, bounds, scale in
        
        let lineWidth = (tileHeight <= 16) ? 1.0 / scale : 1.0
        context.setLineWidth(lineWidth)
        context.setShouldAntialias(false)
        
        for col in 0 ..< Int(size.width) {
            for row in (0 ..< Int(size.height)) {
                
                let strokeColor = SKColor.black
                var fillColor = SKColor.clear
                
                let screenPosition = layer.tileToScreenCoords(CGPoint(x: col, y: row))
                
                let xpos: CGFloat = screenPosition.x
                let ypos: CGFloat = screenPosition.y
                
                switch layer.orientation {
                case .orthogonal:
                    
                    // rectangle shape
                    let points = rectPointArray(tileWidth, height: tileHeight, origin: CGPoint(x: xpos, y: ypos + tileHeight))
                    
                    if let node = layer.graph?.node(atGridPosition: int2(Int32(col), Int32(row))) {
                        fillColor = SKColor.gray
                        
                        if node.weight > 1 {
                            fillColor = SKColor.red
                        }
                        
                        if node.weight < 1 {
                            fillColor = SKColor.yellow
                        }
                        
                        let fillPath = polygonPath(points)
                        context.addPath(fillPath)
                        context.setFillColor(fillColor.cgColor)
                        context.fillPath()
                        
                        context.setStrokeColor(strokeColor.cgColor)
                        
                        let shapePath = polygonPath(points)
                        context.addPath(shapePath)
                        context.strokePath()
                        
                    }
                    
                default:
                    continue
                }
            }
        }
    }
=======
 Visualize a `GKGridGraph` node as a texture.

 - parameter layer:      `TiledLayerObject` layer instance.
 - parameter graph:      `String` graph name.
 - parameter imageScale: `CGFloat` image scale multiplier.
 - parameter lineScale:  `CGFloat` line scale multiplier.
 - returns: `SKTexture?` visual grid texture.
 */
internal func drawGraph(_ layer: TiledLayerObject, graph: String, imageScale: CGFloat=8, lineScale: CGFloat=1) -> CGImage {
    let sizeInPoints = (layer.sizeInPoints * imageScale)
    return imageOfSize(sizeInPoints, scale: 1) { context, bounds, scale in }
>>>>>>> 0eeeaf0f
}


// MARK: - Polygon Drawing

/**
 Returns an array of points for the given dimensions. ** In Use **

 - parameter width:   `CGFloat` rect width.
 - parameter height:  `CGFloat` rect height.
 - parameter origin: `CGPoint` rectangle origin.
 - returns: `[CGPoint]` array of points.
 */
public func rectPointArray(_ width: CGFloat, height: CGFloat, origin: CGPoint = .zero) -> [CGPoint] {
    let points: [CGPoint] = [
                origin,
                CGPoint(x: origin.x + width, y: origin.y),
                CGPoint(x: origin.x + width, y: origin.y - height),
                CGPoint(x: origin.x, y: origin.y - height)
        ]
    return points
}

/**
 Returns an array of points for the given dimensions.

 - parameter size:   `CGSize` rect size.
 - parameter origin: `CGPoint` rectangle origin.
 - returns: `[CGPoint]` array of points.
 */
public func rectPointArray(_ size: CGSize, origin: CGPoint = .zero) -> [CGPoint] {
    return rectPointArray(size.width, height: size.height, origin: origin)
}


/**
 Returns an array of points describing a polygon shape.

 - parameter sides:  `Int` number of sides.
 - parameter radius: `CGSize` radius of circle.
 - parameter offset: `CGFloat` rotation offset (45 to return a rectangle).
 - parameter origin: `CGPoint` origin point.
  - returns: `[CGPoint]` array of points.
 */
public func polygonPointArray(_ sides: Int, radius: CGSize, offset: CGFloat=0, origin: CGPoint = .zero) -> [CGPoint] {
    let angle = (360 / CGFloat(sides)).radians()
    let cx = origin.x       // x origin
    let cy = origin.y       // y origin
    let rx = radius.width   // radius of circle
    let ry = radius.height
    var i = 0
    var points: [CGPoint] = []
    while i <= sides {
        let xpo = cx + rx * cos(angle * CGFloat(i) - offset.radians())
        let ypo = cy + ry * sin(angle * CGFloat(i) - offset.radians())
        points.append(CGPoint(x: xpo, y: ypo))
        i += 1
    }
    return points
}


/**

 Takes an array of points and returns a path.

 - parameter points:  `[CGPoint]` polygon points.
 - parameter closed:  `Bool` path should be closed.
 - parameter origin: `CGPoint` origin point.
  - returns: `CGPath` path from the given points.
 */
public func polygonPath(_ points: [CGPoint], closed: Bool=true) -> CGPath {
    let path = CGMutablePath()
    var mpoints = points
    let first = mpoints.remove(at: 0)
    path.move(to: first)

    for p in mpoints {
        path.addLine(to: p)
    }
    if (closed == true) { path.closeSubpath() }
    return path
}


/**
 Draw a polygon shape based on an aribitrary number of sides.

 - parameter sides:    `Int` number of sides.
 - parameter radius:   `CGSize` w/h radius.
 - parameter offset:   `CGFloat` rotation offset (45 to return a rectangle).
 - returns: `CGPathf`  path from the given points.
 */
public func polygonPath(_ sides: Int, radius: CGSize, offset: CGFloat=0, origin: CGPoint=CGPoint.zero) -> CGPath {
    let path = CGMutablePath()
    let points = polygonPointArray(sides, radius: radius, offset: offset)
    let cpg = points[0]
    path.move(to: cpg)
    for p in points {
        path.addLine(to: p)
    }
    path.closeSubpath()
    return path
}


/**
 Takes an array of points and returns a bezier path.

 - parameter points:  `[CGPoint]` polygon points.
 - parameter closed:  `Bool` path should be closed.
 - parameter alpha:   `CGFloat` curvature.
 - returns: `CGPath`   path from the given points.
 */
public func bezierPath(_ points: [CGPoint], closed: Bool = true, alpha: CGFloat = 1) -> (path: CGPath, points: [CGPoint]) {
    guard points.count > 1 else { return (CGMutablePath(), [CGPoint]()) }
    assert(alpha >= 0 && alpha <= 1.0, "Alpha must be between 0 and 1")

    let numberOfCurves = closed ? points.count : points.count - 1

    var previousPoint: CGPoint? = closed ? points.last : nil
    var currentPoint:  CGPoint  = points[0]
    var nextPoint:     CGPoint? = points[1]

    let path = CGMutablePath()
    path.move(to: currentPoint)

    var cpoints: [CGPoint] = []
    let tension: CGFloat = 2.7

    for index in 0 ..< numberOfCurves {
        let endPt = nextPoint!

        var mx: CGFloat
        var my: CGFloat

        if previousPoint != nil {
            mx = (nextPoint!.x - currentPoint.x) * alpha + (currentPoint.x - previousPoint!.x) * alpha
            my = (nextPoint!.y - currentPoint.y) * alpha + (currentPoint.y - previousPoint!.y) * alpha
        } else {
            mx = (nextPoint!.x - currentPoint.x) * alpha
            my = (nextPoint!.y - currentPoint.y) * alpha
        }

        let ctrlPt1 = CGPoint(x: currentPoint.x + mx / tension, y: currentPoint.y + my / tension)

        previousPoint = currentPoint
        currentPoint = nextPoint!
        let nextIndex = index + 2
        if closed {
            nextPoint = points[nextIndex % points.count]
        } else {
            nextPoint = nextIndex < points.count ? points[nextIndex % points.count] : nil
        }

        if nextPoint != nil {
            mx = (nextPoint!.x - currentPoint.x) * alpha + (currentPoint.x - previousPoint!.x) * alpha
            my = (nextPoint!.y - currentPoint.y) * alpha + (currentPoint.y - previousPoint!.y) * alpha
        }
        else {
            mx = (currentPoint.x - previousPoint!.x) * alpha
            my = (currentPoint.y - previousPoint!.y) * alpha
        }

        let ctrlPt2 = CGPoint(x: currentPoint.x - mx / tension, y: currentPoint.y - my / tension)

        // TODO: remove this in master
        let pr: CGFloat = 1.5
        let r1 = CGRect(x: ctrlPt1.x - pr, y: ctrlPt1.y - pr, width: pr, height: pr)
        let r2 = CGRect(x: ctrlPt2.x - pr, y: ctrlPt2.y - pr, width: pr, height: pr)

        cpoints.append(ctrlPt1)
        cpoints.append(ctrlPt2)

        path.addCurve(to: endPt, control1: ctrlPt1, control2: ctrlPt2)
    }

    if (closed == true) { path.closeSubpath() }
    return (path, cpoints)
}

/**
 Returns the device scale factor.

 - returns: `CGFloat` device scale.
 */
public func getContentScaleFactor() -> CGFloat {
    #if os(iOS) || os(tvOS)
    return UIScreen.main.scale
    #else
    return NSScreen.main()!.backingScaleFactor
    #endif
}


/**
 Clamp the position to a given scale.

 - parameter point:  `CGPoint` point to clamp.
 - parameter scale:  `CGFloat` device scale.
 - returns: `CGPoint` clamped point.
 */
public func clampedPosition(point: CGPoint, scale: CGFloat) -> CGPoint {
    let clampedX = Int(point.x * scale) / scale
    let clampedY = Int(point.y * scale) / scale
    return CGPoint(x: clampedX, y: clampedY)
}


/**
 Clamp the position of a given node (and parent).
 
 - parameter node:  `SKNode` node to re-position.
 - parameter scale:  `CGFloat` device scale.
 */
public func clampPositionWithNode(node: SKNode, scale: CGFloat) {
    node.position = clampedPosition(point: node.position, scale: getContentScaleFactor())
    let className = String(describing: type(of: node))
    if let parentNode = node.parent {
        if parentNode != node.scene {
            clampPositionWithNode(node: parentNode, scale: scale)
        }
    }
}

// MARK: - Compression

/**
 Compression level with constants based on the zlib's constants.
 */
public typealias CompressionLevel = Int32

public extension CompressionLevel {

    static public let noCompression      = Z_NO_COMPRESSION
    static public let bestSpeed          = Z_BEST_SPEED
    static public let bestCompression    = Z_BEST_COMPRESSION
    static public let defaultCompression = Z_DEFAULT_COMPRESSION
}


/**
 Errors on gzipping/gunzipping based on the zlib error codes.
 */
public enum GzipError: Error {
    // cf. http://www.zlib.net/manual.html

    /**
     The stream structure was inconsistent.

     - underlying zlib error: `Z_STREAM_ERROR` (-2)
     - parameter message: returned message by zlib
     */
    case stream(message: String)

    /**
     The input data was corrupted (input stream not conforming to the zlib format or incorrect check value).

     - underlying zlib error: `Z_DATA_ERROR` (-3)
     - parameter message: returned message by zlib
     */
    case data(message: String)

    /**
     There was not enough memory.

     - underlying zlib error: `Z_MEM_ERROR` (-4)
     - parameter message: returned message by zlib
     */
    case memory(message: String)

    /**
     No progress is possible or there was not enough room in the output buffer.

     - underlying zlib error: `Z_BUF_ERROR` (-5)
     - parameter message: returned message by zlib
     */
    case buffer(message: String)

    /**
     The zlib library version is incompatible with the version assumed by the caller.

     - underlying zlib error: `Z_VERSION_ERROR` (-6)
     - parameter message: returned message by zlib
     */
    case version(message: String)

    /**
     An unknown error occurred.

     - parameter message: returned message by zlib
     - parameter code: return error by zlib
     */
    case unknown(message: String, code: Int)


    internal init(code: Int32, msg: UnsafePointer<CChar>?) {

        let message: String = {
            guard let msg = msg, let message = String(validatingUTF8: msg) else {
                return "Unknown gzip error"
            }
            return message
        }()

        self = {
            switch code {
            case Z_STREAM_ERROR:
                return .stream(message: message)

            case Z_DATA_ERROR:
                return .data(message: message)

            case Z_MEM_ERROR:
                return .memory(message: message)

            case Z_BUF_ERROR:
                return .buffer(message: message)

            case Z_VERSION_ERROR:
                return .version(message: message)

            default:
                return .unknown(message: message, code: Int(code))
            }
        }()
    }


    public var localizedDescription: String {

        let description: String = {
            switch self {
            case .stream(let message):
                return message
            case .data(let message):
                return message
            case .memory(let message):
                return message
            case .buffer(let message):
                return message
            case .version(let message):
                return message
            case .unknown(let message, _):
                return message
            }
        }()

        return NSLocalizedString(description, comment: "error message")
    }

}


public extension Data {

    /**
     Check if the reciever is already gzipped.

     - returns: Whether the data is compressed.
     */
    public var isGzipped: Bool {
        return self.starts(with: [0x1f, 0x8b])
    }

    /**
     Check if the reciever is already zlib compressed.

     - returns: Whether the data is compressed.
     */
    public var isZlibCompressed: Bool {
        return self.starts(with: [0x78, 0x9C])
    }

    /**
     Create a new `Data` object by compressing the receiver using zlib.
     Throws an error if compression failed.

     - parameters:
     - level: Compression level in the range of `0` (no compression) to `9` (maximum compression).

     - throws: `GzipError`
     - returns: Gzip-compressed `Data` object.
     */
    public func gzipped(level: CompressionLevel = .defaultCompression) throws -> Data {

        guard self.count > 0 else {
            return Data()
        }

        var stream = self.createZStream()
        var status: Int32

        status = deflateInit2_(&stream, level, Z_DEFLATED, MAX_WBITS + 16, MAX_MEM_LEVEL, Z_DEFAULT_STRATEGY, ZLIB_VERSION, STREAM_SIZE)

        guard status == Z_OK else {
            // deflateInit2 returns:
            // Z_VERSION_ERROR  The zlib library version is incompatible with the version assumed by the caller.
            // Z_MEM_ERROR      There was not enough memory.
            // Z_STREAM_ERROR   A parameter is invalid.

            throw GzipError(code: status, msg: stream.msg)
        }

        var data = Data(capacity: CHUNK_SIZE)
        while stream.avail_out == 0 {
            if Int(stream.total_out) >= data.count {
                data.count += CHUNK_SIZE
            }

            data.withUnsafeMutableBytes { (bytes: UnsafeMutablePointer<Bytef>) in
                stream.next_out = bytes.advanced(by: Int(stream.total_out))
            }
            stream.avail_out = uInt(data.count) - uInt(stream.total_out)

            deflate(&stream, Z_FINISH)
        }

        deflateEnd(&stream)
        data.count = Int(stream.total_out)

        return data
    }


    /**
     Create a new `Data` object by decompressing the receiver using zlib.
     Throws an error if decompression failed.

     - throws: `GzipError`
     - returns: Gzip-decompressed `Data` object.
     */
    public func gunzipped() throws -> Data {

        guard self.count > 0 else {
            return Data()
        }

        var stream = self.createZStream()
        var status: Int32

        status = inflateInit2_(&stream, MAX_WBITS + 32, ZLIB_VERSION, STREAM_SIZE)

        guard status == Z_OK else {
            // inflateInit2 returns:
            // Z_VERSION_ERROR   The zlib library version is incompatible with the version assumed by the caller.
            // Z_MEM_ERROR       There was not enough memory.
            // Z_STREAM_ERROR    A parameters are invalid.

            throw GzipError(code: status, msg: stream.msg)
        }

        var data = Data(capacity: self.count * 2)

        repeat {
            if Int(stream.total_out) >= data.count {
                data.count += self.count / 2;
            }

            data.withUnsafeMutableBytes { (bytes: UnsafeMutablePointer<Bytef>) in
                stream.next_out = bytes.advanced(by: Int(stream.total_out))
            }
            stream.avail_out = uInt(data.count) - uInt(stream.total_out)

            status = inflate(&stream, Z_SYNC_FLUSH)

        } while status == Z_OK

        guard inflateEnd(&stream) == Z_OK && status == Z_STREAM_END else {
            // inflate returns:
            // Z_DATA_ERROR   The input data was corrupted (input stream not conforming to the zlib format or incorrect check value).
            // Z_STREAM_ERROR The stream structure was inconsistent (for example if next_in or next_out was NULL).
            // Z_MEM_ERROR    There was not enough memory.
            // Z_BUF_ERROR    No progress is possible or there was not enough room in the output buffer when Z_FINISH is used.

            throw GzipError(code: status, msg: stream.msg)
        }

        data.count = Int(stream.total_out)

        return data
    }

    private func createZStream() -> z_stream {

        var stream = z_stream()

        self.withUnsafeBytes { (bytes: UnsafePointer<Bytef>) in
            stream.next_in = UnsafeMutablePointer<Bytef>(mutating: bytes)
        }
        stream.avail_in = uint(self.count)

        return stream
    }

}


private let CHUNK_SIZE: Int = 2 ^ 14
private let STREAM_SIZE: Int32 = Int32(MemoryLayout<z_stream>.size)<|MERGE_RESOLUTION|>--- conflicted
+++ resolved
@@ -22,10 +22,10 @@
 #if os(iOS) || os(tvOS)
 /**
  Returns an image of the given size.
-
+ 
  - parameter size:       `CGSize` size of resulting image.
  - parameter scale:      `CGFloat` scale of result (0 seems to scale 2x, using 1 seems best)
- - parameter whatToDraw: function detailing what to draw the image.
+ - parameter whatToDraw: function detailing what to draw the image. 
  - returns: `CGImage` result.
  */
 public func imageOfSize(_ size: CGSize, scale: CGFloat=1, _ whatToDraw: (_ context: CGContext, _ bounds: CGRect, _ scale: CGFloat) -> ()) -> CGImage {
@@ -40,7 +40,7 @@
     return result!.cgImage!
 }
 
-
+    
 #else
 /**
  Returns an image of the given size.
@@ -140,10 +140,10 @@
 
 
 internal extension CGFloat {
-
+    
     /**
      Convert a float to radians.
-
+     
      - returns: `CGFloat`
      */
     internal func radians() -> CGFloat {
@@ -159,10 +159,10 @@
     internal func degrees() -> CGFloat {
         return self * 180.0 / CGFloat(Double.pi)
     }
-
+    
     /**
      Clamp the CGFloat between two values. Returns a new value.
-
+     
      - parameter v1: `CGFloat` min value.
      - parameter v2: `CGFloat` min value.
      - returns: `CGFloat` clamped result.
@@ -172,10 +172,10 @@
         let max = minv > maxv ? minv : maxv
         return self < min ? min : (self > max ? max : self)
     }
-
+    
     /**
      Clamp the current value between min & max values.
-
+     
      - parameter v1: `CGFloat` min value.
      - parameter v2: `CGFloat` min value.
      - returns: `CGFloat` clamped result.
@@ -184,20 +184,20 @@
         self = clamped(minv, maxv)
         return self
     }
-
+    
     /**
      Returns a string representation of the value rounded to the current decimals.
-
+     
      - parameter decimals: `Int` number of decimals to round to.
      - returns: `String` rounded display string.
      */
     internal func roundTo(_ decimals: Int=2) -> String {
         return String(format: "%.\(String(decimals))f", self)
     }
-
+    
     /**
      Returns the value rounded to the nearest .5 increment.
-
+     
      - returns: `CGFloat` rounded value.
      */
     internal func roundToHalf() -> CGFloat {
@@ -232,7 +232,7 @@
 
 /**
  Sine function that accepts degrees for trig operations.
-
+    
  - parameter degrees: `Float` angle.
  - returns `Float` sine result.
  */
@@ -243,37 +243,30 @@
 
 
 public extension CGPoint {
-
+    
     /// Returns an point inverted in the Y-coordinate.
     public var invertedY: CGPoint {
         return CGPoint(x: self.x, y: self.y * -1)
     }
-
+    
     /**
      Returns a display string rounded.
-
+    
      - parameter decimals: `Int` decimals to round to.
      - returns: `String` display string.
      */
     public func roundTo(_ decimals: Int=1) -> String {
         return "x: \(self.x.roundTo(decimals)), y: \(self.y.roundTo(decimals))"
     }
-<<<<<<< HEAD
-    
-=======
-
->>>>>>> 0eeeaf0f
+    
     /// Return a vector int (for GameplayKit)
     public var toVec2: int2 {
         return int2(Int32(x), Int32(y))
     }
-<<<<<<< HEAD
-    
-=======
 
     /**
      Returns the distance to the given point.
-
+    
      - parameter point: `CGPoint` decimals to round to.
      - returns: `Float` distance to other point.
      */
@@ -284,11 +277,10 @@
     }
 
     /// Return an integer value for x-coordinate.
->>>>>>> 0eeeaf0f
     public var xCoord: Int { return Int(x) }
     /// Return an integer value for y-coordinate.
     public var yCoord: Int { return Int(y) }
-
+    
     public var description: String { return "x: \(x.roundTo()), y: \(y.roundTo())" }
     public var shortDescription: String { return "\(Int(x)),\(Int(y))" }
 }
@@ -308,12 +300,12 @@
 
 
 public extension CGSize {
-
-    public var count: Int { return Int(width) * Int(height) }
+    
+    public var count: Int { return Int(width) * Int(height) }    
     public var halfSize: CGSize { return CGSize(width: width / 2, height: height / 2) }
     public var halfWidth: CGFloat { return width / 2.0 }
     public var halfHeight: CGFloat { return height / 2.0 }
-
+    
     public func roundTo(_ decimals: Int=1) -> String {
         return "w: \(self.width.roundTo(decimals)), h: \(self.height.roundTo(decimals))"
     }
@@ -329,38 +321,38 @@
 
 
 public extension CGRect {
-
+    
     /// Initialize with a center point and size.
     public init(center: CGPoint, size: CGSize) {
         self.origin = CGPoint(x: center.x - size.width / 2.0, y: center.y - size.height / 2.0)
         self.size = size
     }
-
+    
     /// Returns the center point of the rectangle.
     public var center: CGPoint {
         return CGPoint(x: self.midX, y: self.midY)
     }
-
+    
     /// Returns the top-left corner point.
     public var topLeft: CGPoint {
         return origin
     }
-
+    
     /// Returns the top-right corner point.
     public var topRight: CGPoint {
         return CGPoint(x: origin.x + size.width, y: origin.y)
     }
-
+    
     /// Returns the bottom-left corner point.
     public var bottomLeft: CGPoint {
         return CGPoint(x: origin.x, y: origin.y + size.height)
     }
-
+    
     /// Returns the bottom-left corner point.
     public var bottomRight: CGPoint {
         return CGPoint(x: origin.x + size.width, y: origin.y + size.height)
     }
-
+    
     /// Return the four corner points.
     public var points: [CGPoint] {
         return [topLeft, topRight, bottomRight, bottomLeft]
@@ -390,7 +382,7 @@
         return "x: \(Int(minX)), y: \(Int(minY)), w: \(width.roundTo()), h: \(height.roundTo())"
     }
 }
-
+    
 
 public extension CGVector {
     /**
@@ -409,7 +401,7 @@
     public var center: CGPoint {
         return CGPoint(x: (size.width / 2) - (size.width * anchorPoint.x), y: (size.height / 2) - (size.height * anchorPoint.y))
     }
-
+    
     /**
      Calculate the distance from the scene's origin
      */
@@ -435,7 +427,7 @@
 
 
 internal extension SKNode {
-
+    
     /**
      Position the node by a percentage of the view size.
      */
@@ -444,10 +436,10 @@
         guard let view = scene.view else { return }
         self.position = scene.convertPoint(fromView: (CGPoint(x: CGFloat(view.bounds.size.width * x), y: CGFloat(view.bounds.size.height * (1.0 - y)))))
     }
-
+    
     /**
      Run an action with key & optional completion function.
-
+     
      - parameter action:             `SKAction!` SpriteKit action.
      - parameter withKey:            `String!` action key.
      - parameter optionalCompletion: `() -> ()` optional completion function.
@@ -495,37 +487,37 @@
 
 
 public extension SKColor {
-
+    
     /// Returns the hue, saturation, brightess & alpha components of the color
     internal var hsba: (h: CGFloat, s: CGFloat, b: CGFloat, a: CGFloat) {
         var hsba: (h: CGFloat, s: CGFloat, b: CGFloat, a: CGFloat) = (0, 0, 0, 0)
         self.getHue(&(hsba.h), saturation: &(hsba.s), brightness: &(hsba.b), alpha: &(hsba.a))
         return hsba
     }
-
+    
     /**
      Lightens the color by the given percentage.
-
+     
      - parameter percent: `CGFloat`
      - returns: `SKColor` lightened color.
      */
     internal func lighten(by percent: CGFloat) -> SKColor {
         return colorWithBrightness(factor: 1.0 + percent)
     }
-
+    
     /**
      Darkens the color by the given percentage.
-
+     
      - parameter percent: `CGFloat`
      - returns: `SKColor` darkened color.
      */
     internal func darken(by percent: CGFloat) -> SKColor {
         return colorWithBrightness(factor: 1.0 - percent)
     }
-
+    
     /**
      Return a modified color using the brightness factor provided
-
+     
      - parameter factor: brightness factor
      - returns: `SKColor` modified color
      */
@@ -533,10 +525,10 @@
         let components = self.hsba
         return SKColor(hue: components.h, saturation: components.s, brightness: components.b * factor, alpha: components.a)
     }
-
+    
     /**
      Initialize an SKColor with a hexidecimal string.
-
+     
      - parameter hexString:  `String` hexidecimal code.
      - returns: `SKColor`
      */
@@ -557,7 +549,7 @@
         }
         self.init(red: CGFloat(r) / 255, green: CGFloat(g) / 255, blue: CGFloat(b) / 255, alpha: CGFloat(a) / 255)
     }
-
+    
     /// Returns the individual color components.
     internal var components: [CGFloat] {
         guard let comps = cgColor.components else { return [0,0,0,0] }
@@ -583,28 +575,28 @@
         rgbHex += (a == 255) ? "" : String(format: "%02X", a)
         return rgbHex
     }
-
+    
     /*
      Blend current color with another `SKColor`.
-
+     
      - parameter color:   `SKColor` color to blend.
      - parameter factor:  `CGFloat` blend factor.
      - returns: `SKColor` blended color.
      */
     internal func blend(with color: SKColor, factor s: CGFloat = 0.5) -> SKColor {
-
+        
         let r1 = components[0]
         let g1 = components[1]
         let b1 = components[2]
-
+        
         let r2 = color.components[0]
         let g2 = color.components[1]
         let b2 = color.components[2]
-
+        
         let r = (r1 * s) + (1 - s) * r2
         let g = (g1 * s) + (1 - s) * g2
         let b = (b1 * s) + (1 - s) * b2
-
+        
         return SKColor(red: r, green: g, blue: b, alpha: 1.0)
     }
 
@@ -650,25 +642,25 @@
 
 
 public extension String {
-
+        
     /// Returns `Int` length of the string.
     public var length: Int {
         return self.characters.count
     }
-
+    
     /**
      Simple function to split a string with the given pattern.
-
+     
      - parameter pattern: `String` pattern to split string with.
      - returns: `[String]` groups of split strings.
      */
     public func split(_ pattern: String) -> [String] {
         return self.components(separatedBy: pattern)
     }
-
+    
     /**
      Pads string on the with a pattern to fill width.
-
+     
      - parameter length:  `Int` length to fill.
      - parameter value:   `String` pattern.
      - parameter padLeft: `Bool` toggle this to pad the right.
@@ -683,10 +675,10 @@
         }
         return (padLeft == true) ? filler + self : self + filler
     }
-
+    
     /**
      Pad a string with spaces.
-
+     
      - parameter toSize: `Int` size of resulting string.
      - returns: `String` padded string.
      */
@@ -701,10 +693,10 @@
         }
         return padded
     }
-
+    
     /**
      Substitute a pattern in the string
-
+     
      - parameter pattern:     `String` pattern to replace.
      - parameter replaceWith: replacement `String`.
      - returns: `String` result.
@@ -712,10 +704,10 @@
     public func substitute(_ pattern: String, replaceWith: String) -> String {
         return self.replacingOccurrences(of: pattern, with: replaceWith)
     }
-
+    
     /**
      Initialize with array of bytes.
-
+     
      - parameter bytes: `[UInt8]` byte array.
      */
     public init(_ bytes: [UInt8]) {
@@ -724,10 +716,10 @@
             self.append(String(UnicodeScalar(b)))
         }
     }
-
+    
     /**
      Clean up whitespace & carriage returns.
-
+     
      - returns: `String` scrubbed string.
      */
     public func scrub() -> String {
@@ -742,7 +734,7 @@
 
     /**
      Custom action to animate sprite textures with varying frame durations.
-
+     
      - parameter frames: `[(texture: SKTexture, duration: TimeInterval)]` array of tuples containing texture & duration.
      - returns: `SKAction` custom animation action.
      */
@@ -755,7 +747,7 @@
                 ])
             )
         }
-
+        
         // add the repeating action
         if (repeatForever == true) {
             return SKAction.repeatForever(SKAction.sequence(actions))
@@ -848,7 +840,7 @@
 
 public func * (lhs: Int, rhs: CGFloat) -> CGFloat {
     return CGFloat(lhs) * rhs
-        }
+}
 
 
 public func * (lhs: Int32, rhs: CGFloat) -> CGFloat {
@@ -863,7 +855,7 @@
 
 public func / (lhs: Int, rhs: CGFloat) -> CGFloat {
     return CGFloat(lhs) / rhs
-    }
+}
 
 
 public func / (lhs: CGFloat, rhs: Int) -> CGFloat {
@@ -1071,55 +1063,55 @@
 
 
 /**
- Visualize a layer as a texture.
-
+ Visualize a layer grid as a texture.
+ 
  - parameter layer:      `TiledLayerObject` layer instance.
  - parameter imageScale: `CGFloat` image scale multiplier.
  - parameter lineScale:  `CGFloat` line scale multiplier.
- - returns: `SKTexture?` visual grid texture.
+ - returns: `CGImage` visual grid texture.
  */
 internal func drawLayerGrid(_ layer: TiledLayerObject, imageScale: CGFloat=8, lineScale: CGFloat=1) -> CGImage {
     // get the ui scale value for the device
     let uiScale: CGFloat = getContentScaleFactor()
-    
+        
     let size = layer.size
     let tileWidth = layer.tileWidth * imageScale
     let tileHeight = layer.tileHeight * imageScale
-
+                
     let tileWidthHalf = tileWidth / 2
     let tileHeightHalf = tileHeight / 2
-
+                
     let sizeInPoints = (layer.sizeInPoints * imageScale)
     let defaultLineWidth: CGFloat = (imageScale / uiScale) * lineScale
-
+    
     return imageOfSize(sizeInPoints, scale: uiScale) { context, bounds, scale in
-
+                
         let innerColor = layer.gridColor
         // line width should be at least 1 for larger tile sizes
         let lineWidth: CGFloat = defaultLineWidth
         context.setLineWidth(lineWidth)
         //context.setLineDash(phase: 0.5, lengths: [0.5, 1.0])
         context.setShouldAntialias(true)  // layer.antialiased
-
+                
         for col in 0 ..< Int(size.width) {
             for row in (0 ..< Int(size.height)) {
-
+                
                 context.setStrokeColor(innerColor.cgColor)
                 context.setFillColor(SKColor.clear.cgColor)
-
+                
                 let screenPosition = layer.tileToScreenCoords(CGPoint(x: col, y: row))
-
+                
                 var xpos: CGFloat = screenPosition.x * imageScale
                 var ypos: CGFloat = screenPosition.y * imageScale
-
+                
                 switch layer.orientation {
                 case .orthogonal:
-
+                    
                     // rectangle shape
                     let points = rectPointArray(tileWidth, height: tileHeight, origin: CGPoint(x: xpos, y: ypos + tileHeight))
                     let shapePath = polygonPath(points)
                     context.addPath(shapePath)
-
+                    
                 case .isometric:
                     // xpos, ypos is the top point of the diamond
                     let points: [CGPoint] = [
@@ -1129,25 +1121,25 @@
                         CGPoint(x: xpos + tileWidthHalf, y: ypos + tileHeightHalf),
                         CGPoint(x: xpos, y: ypos)
                     ]
-
+                    
                     let shapePath = polygonPath(points)
                     context.addPath(shapePath)
-
+                    
                 case .hexagonal, .staggered:
                     let staggerX = layer.tilemap.staggerX
-
+                    
                     // mirrored in pointForCoordinate
                     xpos += tileWidthHalf
-
+                    
                     if layer.orientation == .hexagonal {
-
+                        
                         ypos += tileHeightHalf
-
+                        
                         var hexPoints = Array(repeating: CGPoint.zero, count: 6)
                         var variableSize: CGFloat = 0
                         var r: CGFloat = 0
                         var h: CGFloat = 0
-
+                    
                         // flat - currently not working
                         if (staggerX == true) {
                             let sizeLengthX = (layer.tilemap.sideLengthX * imageScale)
@@ -1160,7 +1152,7 @@
                             hexPoints[3] = CGPoint(x: xpos + (variableSize / 2), y: ypos - h)
                             hexPoints[4] = CGPoint(x: xpos - (variableSize / 2), y: ypos - h)
                             hexPoints[5] = CGPoint(x: xpos - (tileWidth / 2), y: ypos)
-
+                    
 
                         } else {
                             r = tileWidth / 2
@@ -1174,13 +1166,13 @@
                             hexPoints[4] = CGPoint(x: xpos - (tileWidth / 2), y: ypos - (variableSize / 2))
                             hexPoints[5] = CGPoint(x: xpos - (tileWidth / 2), y: ypos + (variableSize / 2))
                         }
-
+                    
                         let shapePath = polygonPath(hexPoints)
                         context.addPath(shapePath)
                     }
-
+                
                     if layer.orientation == .staggered {
-
+                        
                         let points: [CGPoint] = [
                             CGPoint(x: xpos, y: ypos),
                             CGPoint(x: xpos - tileWidthHalf, y: ypos + tileHeightHalf),
@@ -1188,12 +1180,12 @@
                             CGPoint(x: xpos + tileWidthHalf, y: ypos + tileHeightHalf),
                             CGPoint(x: xpos, y: ypos)
                         ]
-
+                        
                         let shapePath = polygonPath(points)
                         context.addPath(shapePath)
                     }
                 }
-
+                
                 context.strokePath()
             }
         }
@@ -1202,28 +1194,33 @@
 
 
 /**
-<<<<<<< HEAD
  Generate a visual pathfinding graph texture.
  
- - parameter layer: `TiledLayerObject` layer instance.
- - parameter scale: `CGFloat` image scale.
+ - parameter layer:      `TiledLayerObject` layer instance.
+ - parameter imageScale: `CGFloat` image scale multiplier.
+ - parameter lineScale:  `CGFloat` line scale multiplier.
  
- - returns: `SKTexture?` visual graph texture.
- */
-public func drawGraph(_ layer: TiledLayerObject,  scale: CGFloat = 1) -> CGImage {
+ - returns: `CGImage` visual graph texture.
+ */
+internal func drawLayerGraph(_ layer: TiledLayerObject, imageScale: CGFloat=8, lineScale: CGFloat=1) -> CGImage {
+    
+    let uiScale: CGFloat = getContentScaleFactor()
     
     let size = layer.size
-    let tileWidth = layer.tileWidth //* scale
-    let tileHeight = layer.tileHeight //* scale
-    
-    var sizeInPoints = layer.sizeInPoints
-    sizeInPoints = sizeInPoints + 1
-    
-    return imageOfSize(sizeInPoints, scale: scale) { context, bounds, scale in
+    let tileWidth = layer.tileWidth * imageScale
+    let tileHeight = layer.tileHeight * imageScale
+    
+    let sizeInPoints = (layer.sizeInPoints * imageScale)  // + 1
+    let defaultLineWidth: CGFloat = (imageScale / uiScale) * lineScale
+
+    
+    return imageOfSize(sizeInPoints, scale: uiScale) { context, bounds, scale in
         
-        let lineWidth = (tileHeight <= 16) ? 1.0 / scale : 1.0
+        // line width should be at least 1 for larger tile sizes
+        let lineWidth: CGFloat = defaultLineWidth
         context.setLineWidth(lineWidth)
-        context.setShouldAntialias(false)
+        context.setShouldAntialias(true)  // layer.antialiased
+
         
         for col in 0 ..< Int(size.width) {
             for row in (0 ..< Int(size.height)) {
@@ -1233,12 +1230,12 @@
                 
                 let screenPosition = layer.tileToScreenCoords(CGPoint(x: col, y: row))
                 
-                let xpos: CGFloat = screenPosition.x
-                let ypos: CGFloat = screenPosition.y
+                let xpos: CGFloat = screenPosition.x * imageScale
+                let ypos: CGFloat = screenPosition.y * imageScale
                 
                 switch layer.orientation {
                 case .orthogonal:
-                    
+
                     // rectangle shape
                     let points = rectPointArray(tileWidth, height: tileHeight, origin: CGPoint(x: xpos, y: ypos + tileHeight))
                     
@@ -1263,7 +1260,6 @@
                         let shapePath = polygonPath(points)
                         context.addPath(shapePath)
                         context.strokePath()
-                        
                     }
                     
                 default:
@@ -1272,19 +1268,6 @@
             }
         }
     }
-=======
- Visualize a `GKGridGraph` node as a texture.
-
- - parameter layer:      `TiledLayerObject` layer instance.
- - parameter graph:      `String` graph name.
- - parameter imageScale: `CGFloat` image scale multiplier.
- - parameter lineScale:  `CGFloat` line scale multiplier.
- - returns: `SKTexture?` visual grid texture.
- */
-internal func drawGraph(_ layer: TiledLayerObject, graph: String, imageScale: CGFloat=8, lineScale: CGFloat=1) -> CGImage {
-    let sizeInPoints = (layer.sizeInPoints * imageScale)
-    return imageOfSize(sizeInPoints, scale: 1) { context, bounds, scale in }
->>>>>>> 0eeeaf0f
 }
 
 
@@ -1292,7 +1275,7 @@
 
 /**
  Returns an array of points for the given dimensions. ** In Use **
-
+ 
  - parameter width:   `CGFloat` rect width.
  - parameter height:  `CGFloat` rect height.
  - parameter origin: `CGPoint` rectangle origin.
@@ -1300,11 +1283,11 @@
  */
 public func rectPointArray(_ width: CGFloat, height: CGFloat, origin: CGPoint = .zero) -> [CGPoint] {
     let points: [CGPoint] = [
-                origin,
-                CGPoint(x: origin.x + width, y: origin.y),
-                CGPoint(x: origin.x + width, y: origin.y - height),
-                CGPoint(x: origin.x, y: origin.y - height)
-        ]
+        origin,
+        CGPoint(x: origin.x + width, y: origin.y),
+        CGPoint(x: origin.x + width, y: origin.y - height),
+        CGPoint(x: origin.x, y: origin.y - height)
+    ]
     return points
 }
 
@@ -1322,7 +1305,7 @@
 
 /**
  Returns an array of points describing a polygon shape.
-
+ 
  - parameter sides:  `Int` number of sides.
  - parameter radius: `CGSize` radius of circle.
  - parameter offset: `CGFloat` rotation offset (45 to return a rectangle).
@@ -1361,7 +1344,7 @@
     var mpoints = points
     let first = mpoints.remove(at: 0)
     path.move(to: first)
-
+    
     for p in mpoints {
         path.addLine(to: p)
     }
@@ -1393,7 +1376,7 @@
 
 /**
  Takes an array of points and returns a bezier path.
-
+ 
  - parameter points:  `[CGPoint]` polygon points.
  - parameter closed:  `Bool` path should be closed.
  - parameter alpha:   `CGFloat` curvature.
@@ -1408,19 +1391,19 @@
     var previousPoint: CGPoint? = closed ? points.last : nil
     var currentPoint:  CGPoint  = points[0]
     var nextPoint:     CGPoint? = points[1]
-
+    
     let path = CGMutablePath()
     path.move(to: currentPoint)
-
+    
     var cpoints: [CGPoint] = []
     let tension: CGFloat = 2.7
 
     for index in 0 ..< numberOfCurves {
         let endPt = nextPoint!
-
+        
         var mx: CGFloat
         var my: CGFloat
-
+        
         if previousPoint != nil {
             mx = (nextPoint!.x - currentPoint.x) * alpha + (currentPoint.x - previousPoint!.x) * alpha
             my = (nextPoint!.y - currentPoint.y) * alpha + (currentPoint.y - previousPoint!.y) * alpha
@@ -1428,9 +1411,9 @@
             mx = (nextPoint!.x - currentPoint.x) * alpha
             my = (nextPoint!.y - currentPoint.y) * alpha
         }
-
+        
         let ctrlPt1 = CGPoint(x: currentPoint.x + mx / tension, y: currentPoint.y + my / tension)
-
+        
         previousPoint = currentPoint
         currentPoint = nextPoint!
         let nextIndex = index + 2
@@ -1439,7 +1422,7 @@
         } else {
             nextPoint = nextIndex < points.count ? points[nextIndex % points.count] : nil
         }
-
+        
         if nextPoint != nil {
             mx = (nextPoint!.x - currentPoint.x) * alpha + (currentPoint.x - previousPoint!.x) * alpha
             my = (nextPoint!.y - currentPoint.y) * alpha + (currentPoint.y - previousPoint!.y) * alpha
@@ -1455,7 +1438,7 @@
         let pr: CGFloat = 1.5
         let r1 = CGRect(x: ctrlPt1.x - pr, y: ctrlPt1.y - pr, width: pr, height: pr)
         let r2 = CGRect(x: ctrlPt2.x - pr, y: ctrlPt2.y - pr, width: pr, height: pr)
-
+        
         cpoints.append(ctrlPt1)
         cpoints.append(ctrlPt2)
 
@@ -1491,7 +1474,7 @@
     let clampedX = Int(point.x * scale) / scale
     let clampedY = Int(point.y * scale) / scale
     return CGPoint(x: clampedX, y: clampedY)
-}
+    }
 
 
 /**
@@ -1502,7 +1485,6 @@
  */
 public func clampPositionWithNode(node: SKNode, scale: CGFloat) {
     node.position = clampedPosition(point: node.position, scale: getContentScaleFactor())
-    let className = String(describing: type(of: node))
     if let parentNode = node.parent {
         if parentNode != node.scene {
             clampPositionWithNode(node: parentNode, scale: scale)
