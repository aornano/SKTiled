--- conflicted
+++ resolved
@@ -40,7 +40,7 @@
     ![Hexagonal Map](../../Images/hexagonal_mapping.png "Hexagonal Map")
  
  - `staggered`:    map is isometric staggered type.
- 
+
     ![Staggered Map](../../Images/staggered_mapping.png "Staggered Isometric Map")
  */
 public enum TilemapOrientation: String {
@@ -141,12 +141,8 @@
 internal let TileSize32x32 = CGSize(width: 32, height: 32)
 
 
+ The `SKTilemapDelegate` protocol is used to implement a delegate that allows your application to interact with a tile map as it is being created.
 /**
-<<<<<<< HEAD
- Delegate that allows your application to interact with a tile map as it is being created.
-*/
-=======
- The `SKTilemapDelegate` protocol is used to implement a delegate that allows your application to interact with a tile map as it is being created.
  
  ### **Symbols**
  
@@ -160,8 +156,7 @@
     - called when the map is finished parsing (before rendering).
  - `didRenderMap(_ tilemap: SKTilemap)`
     - called when the map is finished rendering.
- */
->>>>>>> 83b4c5a5
+*/
 public protocol SKTilemapDelegate: class {
     /**
      Called when the tilemap is instantiated.
@@ -215,10 +210,6 @@
     open var properties: [String: String] = [:]                   // custom properties
     open var zDeltaForLayers: CGFloat = 50                        // z-position range for layers
     
-<<<<<<< HEAD
-    open var cropAtBoundary: Bool = false
-    
-=======
     /// ignore Tiled background color
     open var ignoreBackground: Bool = false
     
@@ -229,8 +220,7 @@
             self.backgroundSprite.colorBlendFactor = (backgroundColor != nil) ? 1.0 : 0
         }
     }
-
->>>>>>> 83b4c5a5
+    
     /** 
     The tile map default base layer, used for displaying the current grid, getting coordinates, etc.
     */
@@ -380,11 +370,7 @@
             }
         }
     }
-<<<<<<< HEAD
-    
-=======
-
->>>>>>> 83b4c5a5
+    
     // MARK: - Loading
     
     /**
@@ -1297,7 +1283,6 @@
         
         print("\n")
     }
-<<<<<<< HEAD
 }
 
 /*
@@ -1336,7 +1321,4 @@
      */
     public func didRenderMap(_ tilemap: SKTilemap) {}
 }
-*/
-=======
-}
->>>>>>> 83b4c5a5
+*/