--- conflicted
+++ resolved
@@ -8,8 +8,6 @@
  </properties>
  <tileset firstgid="1" name="isometric-130x230" tilewidth="130" tileheight="230" tilecount="72" columns="12">
   <image source="isometric-130x230.png" width="1560" height="1380"/>
-<<<<<<< HEAD
-=======
   <tile id="2">
    <properties>
     <property name="type" value="road"/>
@@ -160,7 +158,6 @@
     <property name="type" value="building"/>
    </properties>
   </tile>
->>>>>>> 0eeeaf0f
   <tile id="66">
    <properties>
     <property name="type" value="car"/>
