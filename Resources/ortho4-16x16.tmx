<?xml version="1.0" encoding="UTF-8"?>
<map version="1.0" tiledversion="1.0.2" orientation="orthogonal" renderorder="right-down" width="20" height="15" tilewidth="16" tileheight="16" backgroundcolor="#1e1b23" nextobjectid="59">
 <properties>
  <property name="autoResize" type="bool" value="true"/>
  <property name="fileBackground" type="color" value="#ff1e1b23"/>
  <property name="frameColor" type="color" value="#ff63a4b2"/>
  <property name="gridColor" type="color" value="#ff80d1e2"/>
  <property name="maxZoom" type="float" value="4"/>
  <property name="minZoom" type="float" value="0.1"/>
  <property name="tileOverlap" type="float" value="3"/>
 </properties>
 <tileset firstgid="1" name="ortho4-16x16" tilewidth="16" tileheight="16" tilecount="552" columns="23">
  <image source="ortho4-16x16.png" width="368" height="384"/>
  <terraintypes>
   <terrain name="Stone" tile="39"/>
  </terraintypes>
  <tile id="0" type="walkable">
   <properties>
    <property name="weight" type="float" value="0.5"/>
   </properties>
  </tile>
  <tile id="1" type="walkable">
   <properties>
    <property name="weight" type="float" value="0.5"/>
   </properties>
  </tile>
  <tile id="2" type="walkable">
   <properties>
    <property name="weight" type="float" value="0.5"/>
   </properties>
  </tile>
  <tile id="3" type="walkable">
   <properties>
    <property name="weight" type="float" value="0.5"/>
   </properties>
  </tile>
  <tile id="4" type="walkable" terrain=",,0,">
   <properties>
    <property name="weight" type="float" value="0.5"/>
   </properties>
  </tile>
  <tile id="6" type="walkable"/>
  <tile id="7" type="walkable"/>
  <tile id="8" type="walkable"/>
  <tile id="11">
   <properties>
    <property name="type" value="stairs"/>
   </properties>
  </tile>
  <tile id="12">
   <properties>
    <property name="type" value="stairs"/>
   </properties>
  </tile>
  <tile id="15" type="water" terrain=",,,0"/>
  <tile id="16" type="water" terrain=",,0,0"/>
  <tile id="17" type="water" terrain=",,0,"/>
  <tile id="19" type="water"/>
  <tile id="20" type="water"/>
  <tile id="21" type="water"/>
  <tile id="23" type="walkable">
   <properties>
    <property name="weight" type="float" value="0.5"/>
   </properties>
  </tile>
  <tile id="24" type="walkable">
   <properties>
    <property name="weight" type="float" value="0.5"/>
   </properties>
  </tile>
  <tile id="25" type="walkable">
   <properties>
    <property name="weight" type="float" value="0.5"/>
   </properties>
  </tile>
  <tile id="26" type="walkable">
   <properties>
    <property name="weight" type="float" value="0.5"/>
   </properties>
  </tile>
  <tile id="27" type="walkable">
   <properties>
    <property name="weight" type="float" value="0.5"/>
   </properties>
  </tile>
  <tile id="29" type="walkable"/>
  <tile id="31" type="walkable"/>
  <tile id="34" terrain="0,0,0,"/>
  <tile id="35" terrain="0,0,,0"/>
  <tile id="36">
   <properties>
    <property name="type" value="stairs"/>
   </properties>
  </tile>
  <tile id="38" type="water" terrain=",0,,0"/>
  <tile id="39" type="water" terrain="0,0,0,0"/>
  <tile id="40" type="water" terrain="0,,0,"/>
  <tile id="42" type="water"/>
  <tile id="43" type="walkable"/>
  <tile id="44" type="water"/>
  <tile id="46" type="walkable">
   <properties>
    <property name="weight" type="float" value="0.5"/>
   </properties>
  </tile>
  <tile id="47" type="walkable">
   <properties>
    <property name="weight" type="float" value="0.5"/>
   </properties>
  </tile>
  <tile id="48" type="walkable">
   <properties>
    <property name="weight" type="float" value="0.5"/>
   </properties>
  </tile>
  <tile id="49" type="walkable">
   <properties>
    <property name="weight" type="float" value="0.5"/>
   </properties>
  </tile>
  <tile id="50" type="walkable">
   <properties>
    <property name="weight" type="float" value="0.5"/>
   </properties>
  </tile>
  <tile id="52" type="walkable"/>
  <tile id="53" type="walkable"/>
  <tile id="54" type="walkable"/>
  <tile id="57" terrain="0,,0,0"/>
  <tile id="58" terrain=",0,0,0"/>
  <tile id="59">
   <properties>
    <property name="type" value="stairs"/>
   </properties>
  </tile>
  <tile id="61" type="water" terrain=",0,,"/>
  <tile id="62" type="water" terrain="0,0,,"/>
  <tile id="63" type="water" terrain="0,,,"/>
  <tile id="65" type="water"/>
  <tile id="66" type="water"/>
  <tile id="67" type="water"/>
  <tile id="69" type="walkable">
   <properties>
    <property name="weight" type="float" value="0.5"/>
   </properties>
  </tile>
  <tile id="70" type="walkable">
   <properties>
    <property name="weight" type="float" value="0.5"/>
   </properties>
  </tile>
  <tile id="71" type="walkable">
   <properties>
    <property name="weight" type="float" value="0.5"/>
   </properties>
  </tile>
  <tile id="72" type="walkable">
   <properties>
    <property name="weight" type="float" value="0.5"/>
   </properties>
  </tile>
  <tile id="73" type="walkable">
   <properties>
    <property name="weight" type="float" value="0.5"/>
   </properties>
  </tile>
  <tile id="92" type="walkable">
   <properties>
    <property name="weight" type="float" value="0.5"/>
   </properties>
  </tile>
  <tile id="93" type="walkable">
   <properties>
    <property name="weight" type="float" value="0.5"/>
   </properties>
  </tile>
  <tile id="94" type="walkable">
   <properties>
    <property name="weight" type="float" value="0.5"/>
   </properties>
  </tile>
  <tile id="95" type="walkable">
   <properties>
    <property name="weight" type="float" value="0.5"/>
   </properties>
  </tile>
  <tile id="96" type="walkable">
   <properties>
    <property name="weight" type="float" value="0.5"/>
   </properties>
  </tile>
  <tile id="102" type="chest">
   <properties>
    <property name="type" value="chest"/>
   </properties>
  </tile>
  <tile id="104" type="chest">
   <properties>
    <property name="breakable" type="bool" value="true"/>
    <property name="type" value="chest"/>
   </properties>
  </tile>
  <tile id="115" type="floor"/>
  <tile id="116" type="floor"/>
  <tile id="117" type="floor"/>
  <tile id="118" type="floor"/>
  <tile id="119" type="floor"/>
  <tile id="131" type="walkable"/>
  <tile id="138" type="walkable"/>
  <tile id="139" type="walkable"/>
  <tile id="142" type="walkable"/>
  <tile id="143" type="walkable"/>
  <tile id="144" type="walkable"/>
  <tile id="148" type="bridge">
   <properties>
    <property name="type" value="bridge"/>
   </properties>
  </tile>
  <tile id="151">
   <properties>
    <property name="type" value="barrel"/>
   </properties>
  </tile>
<<<<<<< HEAD
=======
  <tile id="165" type="walkable"/>
  <tile id="167" type="walkable"/>
>>>>>>> 0eeeaf0f
  <tile id="173">
   <properties>
    <property name="type" value="fire"/>
   </properties>
  </tile>
  <tile id="174">
   <properties>
    <property name="type" value="fire"/>
   </properties>
   <animation>
    <frame tileid="174" duration="175"/>
    <frame tileid="175" duration="300"/>
    <frame tileid="220" duration="250"/>
    <frame tileid="221" duration="175"/>
    <frame tileid="173" duration="300"/>
   </animation>
  </tile>
  <tile id="175">
   <properties>
    <property name="type" value="fire"/>
   </properties>
  </tile>
  <tile id="184" type="walkable"/>
  <tile id="185" type="walkable"/>
  <tile id="186" type="walkable"/>
  <tile id="188" type="walkable"/>
  <tile id="189" type="walkable"/>
  <tile id="190" type="walkable"/>
  <tile id="194" type="bridge">
   <properties>
    <property name="type" value="bridge"/>
   </properties>
  </tile>
  <tile id="196" type="light">
   <properties>
    <property name="type" value="fire"/>
   </properties>
  </tile>
  <tile id="197" type="light">
   <properties>
    <property name="type" value="fire"/>
   </properties>
   <animation>
    <frame tileid="197" duration="175"/>
    <frame tileid="198" duration="300"/>
    <frame tileid="243" duration="250"/>
    <frame tileid="244" duration="175"/>
    <frame tileid="196" duration="300"/>
   </animation>
  </tile>
  <tile id="198" type="light">
   <properties>
    <property name="type" value="fire"/>
   </properties>
  </tile>
  <tile id="207" type="walkable"/>
  <tile id="208" type="walkable"/>
  <tile id="209" type="walkable"/>
  <tile id="220">
   <properties>
    <property name="type" value="fire"/>
   </properties>
   <animation>
    <frame tileid="220" duration="225"/>
    <frame tileid="221" duration="225"/>
    <frame tileid="173" duration="275"/>
    <frame tileid="174" duration="225"/>
    <frame tileid="175" duration="275"/>
   </animation>
  </tile>
  <tile id="221">
   <properties>
    <property name="type" value="fire"/>
   </properties>
  </tile>
  <tile id="241" type="enemy"/>
  <tile id="242" type="enemy"/>
  <tile id="243" type="light">
   <properties>
    <property name="type" value="fire"/>
   </properties>
   <animation>
    <frame tileid="243" duration="225"/>
    <frame tileid="244" duration="225"/>
    <frame tileid="196" duration="275"/>
    <frame tileid="197" duration="225"/>
    <frame tileid="198" duration="275"/>
   </animation>
  </tile>
  <tile id="244" type="light">
   <properties>
    <property name="type" value="fire"/>
   </properties>
  </tile>
<<<<<<< HEAD
  <tile id="283">
   <properties>
    <property name="type" value="door"/>
   </properties>
  </tile>
  <tile id="284">
   <properties>
    <property name="type" value="door"/>
   </properties>
  </tile>
  <tile id="285">
   <properties>
    <property name="type" value="door"/>
   </properties>
  </tile>
=======
  <tile id="258" type="walkable"/>
  <tile id="264" type="enemy"/>
  <tile id="265" type="enemy"/>
  <tile id="276" type="walkable"/>
  <tile id="277" type="walkable"/>
  <tile id="279" type="walkable"/>
  <tile id="281" type="walkable"/>
  <tile id="283" type="door">
   <properties>
    <property name="type" value="door"/>
    <property name="weight" type="float" value="1"/>
   </properties>
  </tile>
  <tile id="284" type="door">
   <properties>
    <property name="type" value="door"/>
    <property name="weight" type="float" value="1"/>
   </properties>
  </tile>
  <tile id="285" type="door">
   <properties>
    <property name="type" value="door"/>
    <property name="weight" type="float" value="1"/>
   </properties>
  </tile>
  <tile id="333" type="enemy"/>
  <tile id="334" type="enemy"/>
>>>>>>> 0eeeaf0f
  <tile id="340">
   <properties>
    <property name="walkable" type="bool" value="true"/>
    <property name="weight" type="float" value="1"/>
   </properties>
  </tile>
  <tile id="341">
   <properties>
    <property name="walkable" type="bool" value="true"/>
    <property name="weight" type="float" value="20"/>
   </properties>
  </tile>
  <tile id="342">
   <properties>
    <property name="walkable" type="bool" value="true"/>
    <property name="weight" type="float" value="-20"/>
   </properties>
  </tile>
  <tile id="345" type="walkable"/>
  <tile id="346" type="walkable"/>
  <tile id="347" type="walkable"/>
  <tile id="350" type="walkable"/>
  <tile id="351" type="walkable"/>
  <tile id="352" type="walkable"/>
  <tile id="354" type="walkable"/>
  <tile id="356" type="enemy"/>
  <tile id="357" type="enemy"/>
  <tile id="368" type="walkable"/>
  <tile id="369" type="walkable"/>
  <tile id="370" type="walkable"/>
  <tile id="373" type="walkable"/>
  <tile id="375" type="walkable"/>
  <tile id="377" type="walkable"/>
  <tile id="396" type="walkable"/>
  <tile id="397" type="walkable"/>
  <tile id="398" type="walkable"/>
  <tile id="437" type="walkable"/>
  <tile id="438" type="walkable"/>
  <tile id="440" type="walkable"/>
 </tileset>
 <layer name="Background" width="20" height="15">
  <properties>
   <property name="backgroundColor" value="#211e27"/>
   <property name="gridColor" value="#e42020"/>
  </properties>
  <data encoding="base64" compression="zlib">
   eJxjYBgFo2AUjIKhAQAEsAAB
  </data>
 </layer>
 <group name="Maze">
  <layer name="base-geo" width="20" height="15">
   <data encoding="base64" compression="zlib">
   eJy1kskOAVEQRcsU/IEp9B/QBBtrU7C0a0NssTLFFj+Bj3UrdLpS76Et3OQkr6uq332p3CwR5UAeFMiUY6l9UgW4oApqln4dpATpL/d1QBf0QN/SH4CSQL63ZZmfgCmYgbmoJ9W7Gi+aYqZouW8LdmAPDmqW3zYEI3X25e/i2w7eeWv5u3BCzC7EeRx5osWlKIiBOEiIuvxmHUPclwFLsAJrCvLGdZ0/7a39WG1wAmdwoSAfZTLzxx5ZCrLukpl3nrmCG7iLPvvo/LGHzLpLZt49sufNIzN/7CGz7pKZ9w3Z87YhM3/ae6L8fpXN+/Dxj//oAbriI7k=
  </data>
  </layer>
  <group name="UpperLevel">
   <layer name="upper-geo" width="20" height="15">
    <data encoding="base64" compression="zlib">
   eJy7yMDAcBGILzGQDi5iEXsBxS/JMO8FGXpGGtgJxLugeDcVzJMAYncgNgJiYxxqDEkw7wJUPblpCh08B2JVBkh6IidNjYLhBQD39xBG
  </data>
   </layer>
   <layer name="doors" width="20" height="15">
    <data encoding="base64" compression="zlib">
   eJxjYKA+kGMkT58smfpGwSgYBSMDAAAIGQA+
  </data>
   </layer>
  </group>
 </group>
 <layer name="Bridges" width="20" height="15">
  <data encoding="base64" compression="zlib">
   eJxjYBiZYA2VzTs8xMyj1P+3CJhPKUA3nxZgChBPRcLT6GAnLvtHAXEAABIgCsA=
  </data>
 </layer>
 <group name="Props">
  <layer name="Objects" width="20" height="15">
   <data encoding="base64" compression="zlib">
   eJxjYKAuWA+l71LJvGNQ+gumPQ1UsgJmD1XNGwiwHgf/Lg55QuAYDv4XHPKEwB0cfHSaVJBOpj50gJ6mkMNrOhnmoacpUsNrFGACAGsmFEQ=
  </data>
  </layer>
  <layer name="UpperLevel" width="20" height="15">
   <data encoding="base64" compression="zlib">
   eJxjYBgFtAbrGRga1lPPLIZjQPOAmOEuFcw7hsT+QgXzRsEooCUAAHLjBzE=
  </data>
<<<<<<< HEAD
 </layer>
 <layer name="Graph" width="20" height="15" visible="0">
  <properties>
   <property name="buildGraph" type="bool" value="true"/>
   <property name="walkableIDs" value="340,341,342"/>
  </properties>
  <data encoding="base64">
   AAAAAAAAAAAAAAAAVQEAAAAAAAAAAAAAAAAAAAAAAABVAQAAAAAAAAAAAAAAAAAAAAAAAAAAAAAAAAAAAAAAAAAAAAAAAAAAAAAAAAAAAAAAAAAAAAAAAAAAAABVAQAAAAAAAAAAAAAAAAAAAAAAAFUBAABVAQAAVQEAAFUBAABVAQAAAAAAAAAAAAAAAAAAAAAAAAAAAAAAAAAAAAAAAAAAAABVAQAAAAAAAFUBAAAAAAAAAAAAAAAAAAAAAAAAAAAAAAAAAAAAAAAAAAAAAFUBAAAAAAAAAAAAAFUBAAAAAAAAAAAAAAAAAAAAAAAAVQEAAFUBAABVAQAAVQEAAAAAAAAAAAAAVQEAAFUBAABVAQAAVQEAAFUBAABVAQAAVQEAAAAAAAAAAAAAVQEAAAAAAAAAAAAAAAAAAAAAAAAAAAAAAAAAAFUBAAAAAAAAAAAAAAAAAABVAQAAAAAAAAAAAAAAAAAAAAAAAAAAAAAAAAAAAAAAAAAAAABVAQAAVQEAAFUBAAAAAAAAAAAAAAAAAAAAAAAAVQEAAAAAAAAAAAAAAAAAAFUBAAAAAAAAVQEAAAAAAAAAAAAAVQEAAAAAAAAAAAAAAAAAAAAAAAAAAAAAVQEAAAAAAAAAAAAAAAAAAAAAAABVAQAAAAAAAAAAAAAAAAAAVQEAAAAAAAAAAAAAVQEAAFUBAAAAAAAAAAAAAAAAAAAAAAAAAAAAAFUBAABVAQAAVQEAAAAAAAAAAAAAAAAAAFUBAAAAAAAAAAAAAAAAAABVAQAAAAAAAFUBAABVAQAAVQEAAFUBAAAAAAAAAAAAAAAAAABVAQAAVQEAAFUBAABVAQAAVQEAAAAAAABVAQAAVQEAAFUBAAAAAAAAAAAAAFUBAABVAQAAVQEAAFUBAABVAQAAVQEAAAAAAAAAAAAAAAAAAFUBAABVAQAAVwEAAFUBAABVAQAAAAAAAFUBAABVAQAAVQEAAAAAAAAAAAAAVQEAAFYBAABWAQAAVQEAAFUBAABVAQAAVQEAAFUBAABVAQAAVQEAAFUBAABVAQAAVQEAAFUBAAAAAAAAVQEAAFUBAABVAQAAAAAAAAAAAABVAQAAVgEAAFYBAABVAQAAVQEAAFUBAAAAAAAAAAAAAAAAAAAAAAAAVQEAAFUBAABVAQAAAAAAAAAAAABVAQAAVQEAAFUBAABVAQAAVQEAAFUBAABWAQAAVgEAAFUBAABVAQAAVQEAAAAAAAAAAAAAAAAAAAAAAAAAAAAAAAAAAAAAAAAAAAAAAAAAAAAAAAAAAAAAAAAAAAAAAAAAAAAAVQEAAFUBAABVAQAAVQEAAFUBAABVAQAAAAAAAAAAAAAAAAAAAAAAAAAAAAAAAAAAAAAAAAAAAAAAAAAAAAAAAAAAAAAAAAAAAAAAAAAAAAAAAAAAAAAAAAAAAAAAAAAAAAAAAAAAAAAAAAAAAAAAAAAAAAAAAAAAAAAAAAAAAAAAAAAAAAAAAAAAAAAAAAAAAAAAAAAAAAAAAAAAAAAAAAAAAAAAAAAAAAAAAAAAAAAAAAAAAAAAAAAAAAAAAAAAAAAAAAAAAAAAAAAAAAAAAAAAAAAAAAAA
=======
  </layer>
 </group>
 <layer name="Enemies" width="20" height="15">
  <data encoding="base64" compression="zlib">
   eJxjYCAOKDAyMCgyEqmYCGAONMuCiubRCwQA3RxIRXenA83KGOBw8APa709FN6QCzUojwbwgoNpgKtqfCTQriw5h+gmIP1PRPE6gm7mGYJ6gJwAANG0HCw==
>>>>>>> 0eeeaf0f
  </data>
 </layer>
 <group name="Objects">
  <objectgroup name="Collisions">
   <properties>
    <property name="lineWidth" type="float" value="1.5"/>
   </properties>
   <object id="1" name="bridge4" x="192" y="144" width="48" height="16"/>
   <object id="2" name="bridge3" x="96" y="112" width="16" height="16"/>
   <object id="3" name="bridge2" x="64" y="176" width="32" height="16"/>
   <object id="4" name="bridge1" x="32" y="64" width="16" height="48"/>
   <object id="6" name="fire1" type="Emitter" x="4" y="31" width="6" height="6">
    <properties>
     <property name="color" type="color" value="#ffdb4d08"/>
     <property name="type" value="fire"/>
    </properties>
    <ellipse/>
   </object>
   <object id="8" name="fire2" type="Emitter" x="37" y="32" width="6" height="6">
    <properties>
     <property name="color" type="color" value="#ffdb4d08"/>
     <property name="type" value="fire"/>
    </properties>
    <ellipse/>
   </object>
   <object id="9" name="fire3" type="Emitter" x="21" y="112" width="6" height="6">
    <properties>
     <property name="color" type="color" value="#ffdb4d08"/>
     <property name="type" value="fire"/>
    </properties>
    <ellipse/>
   </object>
   <object id="10" name="fire4" type="Emitter" x="53" y="112" width="6" height="6">
    <properties>
     <property name="color" type="color" value="#ffdb4d08"/>
     <property name="type" value="fire"/>
    </properties>
    <ellipse/>
   </object>
   <object id="11" name="fire5" type="Emitter" x="132" y="96" width="6" height="6">
    <properties>
     <property name="color" type="color" value="#ffdb4d08"/>
     <property name="type" value="fire"/>
    </properties>
    <ellipse/>
   </object>
   <object id="12" name="fire6" type="Emitter" x="149" y="80" width="6" height="6">
    <properties>
     <property name="color" type="color" value="#ffdb4d08"/>
     <property name="type" value="fire"/>
    </properties>
    <ellipse/>
   </object>
   <object id="13" name="fire7" type="Emitter" x="164" y="80" width="6" height="6">
    <properties>
     <property name="color" type="color" value="#ffdb4d08"/>
     <property name="type" value="fire"/>
    </properties>
    <ellipse/>
   </object>
   <object id="14" name="fire8" type="Emitter" x="181" y="95" width="6" height="6">
    <properties>
     <property name="color" type="color" value="#ffdb4d08"/>
     <property name="type" value="fire"/>
    </properties>
    <ellipse/>
   </object>
   <object id="15" name="fire9" type="Emitter" x="244" y="96" width="6" height="6">
    <properties>
     <property name="color" type="color" value="#ffdb4d08"/>
     <property name="type" value="fire"/>
    </properties>
    <ellipse/>
   </object>
   <object id="16" name="fire10" type="Emitter" x="309" y="96" width="6" height="6">
    <properties>
     <property name="color" type="color" value="#ffdb4d08"/>
     <property name="type" value="fire"/>
    </properties>
    <ellipse/>
   </object>
   <object id="17" name="fire11" type="Emitter" x="309" y="160" width="6" height="6">
    <properties>
     <property name="color" type="color" value="#ffdb4d08"/>
     <property name="type" value="fire"/>
    </properties>
    <ellipse/>
   </object>
   <object id="18" name="fire12" type="Emitter" x="245" y="159" width="6" height="6">
    <properties>
     <property name="color" type="color" value="#ffdb4d08"/>
     <property name="type" value="fire"/>
    </properties>
    <ellipse/>
   </object>
   <object id="24" name="hitbox1" type="Hitbox" x="177" y="16.6667">
    <polygon points="-1,-0.666667 -1,15.3333 15,15.3333 15,31.3333 -1,31.3333 -1,47.3333 31,47.3333 31,-0.666667"/>
   </object>
   <object id="57" name="fire13" type="Emitter" x="102" y="48" width="6" height="6">
    <properties>
     <property name="color" type="color" value="#ffdb4d08"/>
     <property name="type" value="fire"/>
    </properties>
    <ellipse/>
   </object>
   <object id="58" x="256" y="112" width="48" height="48">
    <ellipse/>
   </object>
  </objectgroup>
  <objectgroup name="Tile Objects">
   <object id="48" name="chest1" type="Chest" gid="103" x="112" y="160" width="16" height="16"/>
   <object id="49" name="barrel1" gid="2147483800" x="160" y="192" width="16" height="16"/>
   <object id="52" name="poly-obj" gid="2147483800" x="144" y="176" width="16" height="16">
    <polygon points="0,0 16,0 16,16 0,16"/>
   </object>
   <object id="53" name="level-overlay" type="hud" x="192" y="208" width="112" height="16">
    <properties>
     <property name="type" value="poopy"/>
    </properties>
    <text fontfamily="Nintendo-Arcade" pixelsize="8" wrap="1" color="#496365" valign="center">Level 1</text>
   </object>
   <object id="56" name="poly-obj2" x="12" y="218" width="16" height="16" rotation="45">
    <polygon points="0,0 16,0 16,16 0,16"/>
   </object>
  </objectgroup>
 </group>
</map><|MERGE_RESOLUTION|>--- conflicted
+++ resolved
@@ -221,11 +221,8 @@
     <property name="type" value="barrel"/>
    </properties>
   </tile>
-<<<<<<< HEAD
-=======
   <tile id="165" type="walkable"/>
   <tile id="167" type="walkable"/>
->>>>>>> 0eeeaf0f
   <tile id="173">
    <properties>
     <property name="type" value="fire"/>
@@ -320,23 +317,6 @@
     <property name="type" value="fire"/>
    </properties>
   </tile>
-<<<<<<< HEAD
-  <tile id="283">
-   <properties>
-    <property name="type" value="door"/>
-   </properties>
-  </tile>
-  <tile id="284">
-   <properties>
-    <property name="type" value="door"/>
-   </properties>
-  </tile>
-  <tile id="285">
-   <properties>
-    <property name="type" value="door"/>
-   </properties>
-  </tile>
-=======
   <tile id="258" type="walkable"/>
   <tile id="264" type="enemy"/>
   <tile id="265" type="enemy"/>
@@ -364,7 +344,6 @@
   </tile>
   <tile id="333" type="enemy"/>
   <tile id="334" type="enemy"/>
->>>>>>> 0eeeaf0f
   <tile id="340">
    <properties>
     <property name="walkable" type="bool" value="true"/>
@@ -419,18 +398,18 @@
    <data encoding="base64" compression="zlib">
    eJy1kskOAVEQRcsU/IEp9B/QBBtrU7C0a0NssTLFFj+Bj3UrdLpS76Et3OQkr6uq332p3CwR5UAeFMiUY6l9UgW4oApqln4dpATpL/d1QBf0QN/SH4CSQL63ZZmfgCmYgbmoJ9W7Gi+aYqZouW8LdmAPDmqW3zYEI3X25e/i2w7eeWv5u3BCzC7EeRx5osWlKIiBOEiIuvxmHUPclwFLsAJrCvLGdZ0/7a39WG1wAmdwoSAfZTLzxx5ZCrLukpl3nrmCG7iLPvvo/LGHzLpLZt49sufNIzN/7CGz7pKZ9w3Z87YhM3/ae6L8fpXN+/Dxj//oAbriI7k=
   </data>
-  </layer>
+ </layer>
   <group name="UpperLevel">
    <layer name="upper-geo" width="20" height="15">
     <data encoding="base64" compression="zlib">
    eJy7yMDAcBGILzGQDi5iEXsBxS/JMO8FGXpGGtgJxLugeDcVzJMAYncgNgJiYxxqDEkw7wJUPblpCh08B2JVBkh6IidNjYLhBQD39xBG
   </data>
-   </layer>
+ </layer>
    <layer name="doors" width="20" height="15">
     <data encoding="base64" compression="zlib">
    eJxjYKA+kGMkT58smfpGwSgYBSMDAAAIGQA+
   </data>
-   </layer>
+ </layer>
   </group>
  </group>
  <layer name="Bridges" width="20" height="15">
@@ -439,128 +418,117 @@
   </data>
  </layer>
  <group name="Props">
-  <layer name="Objects" width="20" height="15">
+ <layer name="Objects" width="20" height="15">
    <data encoding="base64" compression="zlib">
    eJxjYKAuWA+l71LJvGNQ+gumPQ1UsgJmD1XNGwiwHgf/Lg55QuAYDv4XHPKEwB0cfHSaVJBOpj50gJ6mkMNrOhnmoacpUsNrFGACAGsmFEQ=
   </data>
-  </layer>
+ </layer>
   <layer name="UpperLevel" width="20" height="15">
    <data encoding="base64" compression="zlib">
    eJxjYBgFtAbrGRga1lPPLIZjQPOAmOEuFcw7hsT+QgXzRsEooCUAAHLjBzE=
   </data>
-<<<<<<< HEAD
- </layer>
- <layer name="Graph" width="20" height="15" visible="0">
-  <properties>
-   <property name="buildGraph" type="bool" value="true"/>
-   <property name="walkableIDs" value="340,341,342"/>
-  </properties>
-  <data encoding="base64">
-   AAAAAAAAAAAAAAAAVQEAAAAAAAAAAAAAAAAAAAAAAABVAQAAAAAAAAAAAAAAAAAAAAAAAAAAAAAAAAAAAAAAAAAAAAAAAAAAAAAAAAAAAAAAAAAAAAAAAAAAAABVAQAAAAAAAAAAAAAAAAAAAAAAAFUBAABVAQAAVQEAAFUBAABVAQAAAAAAAAAAAAAAAAAAAAAAAAAAAAAAAAAAAAAAAAAAAABVAQAAAAAAAFUBAAAAAAAAAAAAAAAAAAAAAAAAAAAAAAAAAAAAAAAAAAAAAFUBAAAAAAAAAAAAAFUBAAAAAAAAAAAAAAAAAAAAAAAAVQEAAFUBAABVAQAAVQEAAAAAAAAAAAAAVQEAAFUBAABVAQAAVQEAAFUBAABVAQAAVQEAAAAAAAAAAAAAVQEAAAAAAAAAAAAAAAAAAAAAAAAAAAAAAAAAAFUBAAAAAAAAAAAAAAAAAABVAQAAAAAAAAAAAAAAAAAAAAAAAAAAAAAAAAAAAAAAAAAAAABVAQAAVQEAAFUBAAAAAAAAAAAAAAAAAAAAAAAAVQEAAAAAAAAAAAAAAAAAAFUBAAAAAAAAVQEAAAAAAAAAAAAAVQEAAAAAAAAAAAAAAAAAAAAAAAAAAAAAVQEAAAAAAAAAAAAAAAAAAAAAAABVAQAAAAAAAAAAAAAAAAAAVQEAAAAAAAAAAAAAVQEAAFUBAAAAAAAAAAAAAAAAAAAAAAAAAAAAAFUBAABVAQAAVQEAAAAAAAAAAAAAAAAAAFUBAAAAAAAAAAAAAAAAAABVAQAAAAAAAFUBAABVAQAAVQEAAFUBAAAAAAAAAAAAAAAAAABVAQAAVQEAAFUBAABVAQAAVQEAAAAAAABVAQAAVQEAAFUBAAAAAAAAAAAAAFUBAABVAQAAVQEAAFUBAABVAQAAVQEAAAAAAAAAAAAAAAAAAFUBAABVAQAAVwEAAFUBAABVAQAAAAAAAFUBAABVAQAAVQEAAAAAAAAAAAAAVQEAAFYBAABWAQAAVQEAAFUBAABVAQAAVQEAAFUBAABVAQAAVQEAAFUBAABVAQAAVQEAAFUBAAAAAAAAVQEAAFUBAABVAQAAAAAAAAAAAABVAQAAVgEAAFYBAABVAQAAVQEAAFUBAAAAAAAAAAAAAAAAAAAAAAAAVQEAAFUBAABVAQAAAAAAAAAAAABVAQAAVQEAAFUBAABVAQAAVQEAAFUBAABWAQAAVgEAAFUBAABVAQAAVQEAAAAAAAAAAAAAAAAAAAAAAAAAAAAAAAAAAAAAAAAAAAAAAAAAAAAAAAAAAAAAAAAAAAAAAAAAAAAAVQEAAFUBAABVAQAAVQEAAFUBAABVAQAAAAAAAAAAAAAAAAAAAAAAAAAAAAAAAAAAAAAAAAAAAAAAAAAAAAAAAAAAAAAAAAAAAAAAAAAAAAAAAAAAAAAAAAAAAAAAAAAAAAAAAAAAAAAAAAAAAAAAAAAAAAAAAAAAAAAAAAAAAAAAAAAAAAAAAAAAAAAAAAAAAAAAAAAAAAAAAAAAAAAAAAAAAAAAAAAAAAAAAAAAAAAAAAAAAAAAAAAAAAAAAAAAAAAAAAAAAAAAAAAAAAAAAAAAAAAAAAAA
-=======
-  </layer>
+ </layer>
  </group>
  <layer name="Enemies" width="20" height="15">
   <data encoding="base64" compression="zlib">
    eJxjYCAOKDAyMCgyEqmYCGAONMuCiubRCwQA3RxIRXenA83KGOBw8APa709FN6QCzUojwbwgoNpgKtqfCTQriw5h+gmIP1PRPE6gm7mGYJ6gJwAANG0HCw==
->>>>>>> 0eeeaf0f
   </data>
  </layer>
  <group name="Objects">
   <objectgroup name="Collisions">
-   <properties>
-    <property name="lineWidth" type="float" value="1.5"/>
-   </properties>
-   <object id="1" name="bridge4" x="192" y="144" width="48" height="16"/>
-   <object id="2" name="bridge3" x="96" y="112" width="16" height="16"/>
-   <object id="3" name="bridge2" x="64" y="176" width="32" height="16"/>
-   <object id="4" name="bridge1" x="32" y="64" width="16" height="48"/>
-   <object id="6" name="fire1" type="Emitter" x="4" y="31" width="6" height="6">
-    <properties>
-     <property name="color" type="color" value="#ffdb4d08"/>
-     <property name="type" value="fire"/>
-    </properties>
-    <ellipse/>
-   </object>
-   <object id="8" name="fire2" type="Emitter" x="37" y="32" width="6" height="6">
-    <properties>
-     <property name="color" type="color" value="#ffdb4d08"/>
-     <property name="type" value="fire"/>
-    </properties>
-    <ellipse/>
-   </object>
-   <object id="9" name="fire3" type="Emitter" x="21" y="112" width="6" height="6">
-    <properties>
-     <property name="color" type="color" value="#ffdb4d08"/>
-     <property name="type" value="fire"/>
-    </properties>
-    <ellipse/>
-   </object>
-   <object id="10" name="fire4" type="Emitter" x="53" y="112" width="6" height="6">
-    <properties>
-     <property name="color" type="color" value="#ffdb4d08"/>
-     <property name="type" value="fire"/>
-    </properties>
-    <ellipse/>
-   </object>
-   <object id="11" name="fire5" type="Emitter" x="132" y="96" width="6" height="6">
-    <properties>
-     <property name="color" type="color" value="#ffdb4d08"/>
-     <property name="type" value="fire"/>
-    </properties>
-    <ellipse/>
-   </object>
-   <object id="12" name="fire6" type="Emitter" x="149" y="80" width="6" height="6">
-    <properties>
-     <property name="color" type="color" value="#ffdb4d08"/>
-     <property name="type" value="fire"/>
-    </properties>
-    <ellipse/>
-   </object>
-   <object id="13" name="fire7" type="Emitter" x="164" y="80" width="6" height="6">
-    <properties>
-     <property name="color" type="color" value="#ffdb4d08"/>
-     <property name="type" value="fire"/>
-    </properties>
-    <ellipse/>
-   </object>
-   <object id="14" name="fire8" type="Emitter" x="181" y="95" width="6" height="6">
-    <properties>
-     <property name="color" type="color" value="#ffdb4d08"/>
-     <property name="type" value="fire"/>
-    </properties>
-    <ellipse/>
-   </object>
-   <object id="15" name="fire9" type="Emitter" x="244" y="96" width="6" height="6">
-    <properties>
-     <property name="color" type="color" value="#ffdb4d08"/>
-     <property name="type" value="fire"/>
-    </properties>
-    <ellipse/>
-   </object>
-   <object id="16" name="fire10" type="Emitter" x="309" y="96" width="6" height="6">
-    <properties>
-     <property name="color" type="color" value="#ffdb4d08"/>
-     <property name="type" value="fire"/>
-    </properties>
-    <ellipse/>
-   </object>
-   <object id="17" name="fire11" type="Emitter" x="309" y="160" width="6" height="6">
-    <properties>
-     <property name="color" type="color" value="#ffdb4d08"/>
-     <property name="type" value="fire"/>
-    </properties>
-    <ellipse/>
-   </object>
-   <object id="18" name="fire12" type="Emitter" x="245" y="159" width="6" height="6">
-    <properties>
-     <property name="color" type="color" value="#ffdb4d08"/>
-     <property name="type" value="fire"/>
-    </properties>
-    <ellipse/>
-   </object>
+  <properties>
+   <property name="lineWidth" type="float" value="1.5"/>
+  </properties>
+  <object id="1" name="bridge4" x="192" y="144" width="48" height="16"/>
+  <object id="2" name="bridge3" x="96" y="112" width="16" height="16"/>
+  <object id="3" name="bridge2" x="64" y="176" width="32" height="16"/>
+  <object id="4" name="bridge1" x="32" y="64" width="16" height="48"/>
+  <object id="6" name="fire1" type="Emitter" x="4" y="31" width="6" height="6">
+   <properties>
+    <property name="color" type="color" value="#ffdb4d08"/>
+    <property name="type" value="fire"/>
+   </properties>
+   <ellipse/>
+  </object>
+  <object id="8" name="fire2" type="Emitter" x="37" y="32" width="6" height="6">
+   <properties>
+    <property name="color" type="color" value="#ffdb4d08"/>
+    <property name="type" value="fire"/>
+   </properties>
+   <ellipse/>
+  </object>
+  <object id="9" name="fire3" type="Emitter" x="21" y="112" width="6" height="6">
+   <properties>
+    <property name="color" type="color" value="#ffdb4d08"/>
+    <property name="type" value="fire"/>
+   </properties>
+   <ellipse/>
+  </object>
+  <object id="10" name="fire4" type="Emitter" x="53" y="112" width="6" height="6">
+   <properties>
+    <property name="color" type="color" value="#ffdb4d08"/>
+    <property name="type" value="fire"/>
+   </properties>
+   <ellipse/>
+  </object>
+  <object id="11" name="fire5" type="Emitter" x="132" y="96" width="6" height="6">
+   <properties>
+    <property name="color" type="color" value="#ffdb4d08"/>
+    <property name="type" value="fire"/>
+   </properties>
+   <ellipse/>
+  </object>
+  <object id="12" name="fire6" type="Emitter" x="149" y="80" width="6" height="6">
+   <properties>
+    <property name="color" type="color" value="#ffdb4d08"/>
+    <property name="type" value="fire"/>
+   </properties>
+   <ellipse/>
+  </object>
+  <object id="13" name="fire7" type="Emitter" x="164" y="80" width="6" height="6">
+   <properties>
+    <property name="color" type="color" value="#ffdb4d08"/>
+    <property name="type" value="fire"/>
+   </properties>
+   <ellipse/>
+  </object>
+  <object id="14" name="fire8" type="Emitter" x="181" y="95" width="6" height="6">
+   <properties>
+    <property name="color" type="color" value="#ffdb4d08"/>
+    <property name="type" value="fire"/>
+   </properties>
+   <ellipse/>
+  </object>
+  <object id="15" name="fire9" type="Emitter" x="244" y="96" width="6" height="6">
+   <properties>
+    <property name="color" type="color" value="#ffdb4d08"/>
+    <property name="type" value="fire"/>
+   </properties>
+   <ellipse/>
+  </object>
+  <object id="16" name="fire10" type="Emitter" x="309" y="96" width="6" height="6">
+   <properties>
+    <property name="color" type="color" value="#ffdb4d08"/>
+    <property name="type" value="fire"/>
+   </properties>
+   <ellipse/>
+  </object>
+  <object id="17" name="fire11" type="Emitter" x="309" y="160" width="6" height="6">
+   <properties>
+    <property name="color" type="color" value="#ffdb4d08"/>
+    <property name="type" value="fire"/>
+   </properties>
+   <ellipse/>
+  </object>
+  <object id="18" name="fire12" type="Emitter" x="245" y="159" width="6" height="6">
+   <properties>
+    <property name="color" type="color" value="#ffdb4d08"/>
+    <property name="type" value="fire"/>
+   </properties>
+   <ellipse/>
+  </object>
    <object id="24" name="hitbox1" type="Hitbox" x="177" y="16.6667">
-    <polygon points="-1,-0.666667 -1,15.3333 15,15.3333 15,31.3333 -1,31.3333 -1,47.3333 31,47.3333 31,-0.666667"/>
+   <polygon points="-1,-0.666667 -1,15.3333 15,15.3333 15,31.3333 -1,31.3333 -1,47.3333 31,47.3333 31,-0.666667"/>
    </object>
    <object id="57" name="fire13" type="Emitter" x="102" y="48" width="6" height="6">
     <properties>
@@ -571,8 +539,8 @@
    </object>
    <object id="58" x="256" y="112" width="48" height="48">
     <ellipse/>
-   </object>
-  </objectgroup>
+  </object>
+ </objectgroup>
   <objectgroup name="Tile Objects">
    <object id="48" name="chest1" type="Chest" gid="103" x="112" y="160" width="16" height="16"/>
    <object id="49" name="barrel1" gid="2147483800" x="160" y="192" width="16" height="16"/>
