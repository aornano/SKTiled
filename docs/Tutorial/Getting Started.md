--- conflicted
+++ resolved
@@ -35,28 +35,17 @@
 
 When you clone the **SKTiled** project, you'll see that there are four targets included. Two are demo applications, one for iOS and one for macOS. These are included to let you quickly test your own content, or simple play around with the included demo files. 
 
-<<<<<<< HEAD
-![Project Targets](images/project_targets.png)
-=======
->>>>>>> 129ff871
-
 ![Project Targets](images/project_targets.png)
 
 The frameworks are bundles that can be linked in your SpriteKit projects. To use them, build one or both of the targets and add them to your project. Make sure the *Minimum Deployment Target* is set correctly for your project (iOS 9+/macOS 10.11+).
 
 
-<<<<<<< HEAD
-### **Framework Installation**
-=======
 ![adding framework](images/framework.png)
->>>>>>> 129ff871
 
 ### **Framework Installation**
 
-<<<<<<< HEAD
+
 ![adding framework](images/framework.png)
-=======
->>>>>>> 129ff871
 
 After building the framework(s), you'll need to add them to your project. Select your target, and add the framework to the *Embedded Binaries* and *Linked Frameworks and Libraries* sections of the *General* tab. You'll also need to make sure it is linked in the *Build Phases > Embed Frameworks* section.
 
@@ -64,10 +53,6 @@
 
 ![framework embed](images/links.png)
 
-<<<<<<< HEAD
-![framework embed](images/links.png)
-=======
->>>>>>> 129ff871
 
 ### **Source Code Installation**
 
@@ -81,8 +66,6 @@
     - *Project > Build Settings > Swift Compiler - Search Paths > Import Paths*
 
 ![zlib compression](images/zlib_linking.png)
-<<<<<<< HEAD
-=======
 
 
 ### Carthage Installation
@@ -151,7 +134,6 @@
 
     pod install
     
->>>>>>> 129ff871
 
 CocoaPods will create an **.xcworkspace** file with the name of your project. Open that and use this to compile your targets; dependencies will be linked automatically. 
 
