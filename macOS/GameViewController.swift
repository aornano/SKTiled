--- conflicted
+++ resolved
@@ -38,7 +38,7 @@
 
         // setup the controller
         #if DEBUG
-        //SKTiledLoggingLevel = .debug   // TODO: uncomment in master
+        SKTiledLoggingLevel = .debug
         #endif
         loggingLevel = SKTiledLoggingLevel
         demoController.loggingLevel = loggingLevel
@@ -54,10 +54,9 @@
         skView.showsNodeCount = true
         skView.showsDrawCount = true
         skView.showsPhysics = true
-        skView.showsPhysics = true
         #endif
 
-        skView.showsFields = true
+        //skView.showsFields = true
         /* SpriteKit optimizations */
         skView.shouldCullNonVisibleNodes = true
         skView.ignoresSiblingOrder = true
@@ -65,17 +64,11 @@
 
         //set up notifications
         NotificationCenter.default.addObserver(self, selector: #selector(updateDebugLabels), name: NSNotification.Name(rawValue: "updateDebugLabels"), object: nil)
-<<<<<<< HEAD
-        
-        skView.presentScene(scene)
-        scene.setup(fileNamed: currentFilename)
-=======
         NotificationCenter.default.addObserver(self, selector: #selector(updateWindowTitle), name: NSNotification.Name(rawValue: "updateWindowTitle"), object: nil)
         NotificationCenter.default.addObserver(self, selector: #selector(updateUIControls), name: NSNotification.Name(rawValue: "updateUIControls"), object: nil)
 
         NotificationCenter.default.addObserver(self, selector: #selector(loggingLevelUpdated), name: NSNotification.Name(rawValue: "loggingLevelUpdated"), object: nil)
 
->>>>>>> e1e5a80d
         debugInfoLabel?.isHidden = true
 
         /* create the game scene */
@@ -171,105 +164,7 @@
             currentScene.scrollWheel(with: event)
         }
     }
-<<<<<<< HEAD
-    
-    /**
-     Load the next tilemap scene.
-     
-     - parameter interval: `TimeInterval` transition duration.
-     */
-    func loadNextScene(_ interval: TimeInterval=0.4) {
-        guard let view = self.view as? SKView else { return }
-        
-        var debugMode = false
-        var liveMode = false
-        var showOverlay = true
-        
-        var currentFilename = demoFiles.first!
-        if let currentScene = view.scene as? SKTiledDemoScene {
-            if let cameraNode = currentScene.cameraNode {
-                showOverlay = cameraNode.showOverlay
-            }
-            
-            liveMode = currentScene.liveMode
-            if let tilemap = currentScene.tilemap {
-                debugMode = tilemap.debugDraw
-                currentFilename = tilemap.filename!
-            }
-            
-            currentScene.removeFromParent()
-            currentScene.removeAllActions()
-        }
-        
-        view.presentScene(nil)
-        
-        var nextFilename = demoFiles.first!
-        if let index = demoFiles.index(of: currentFilename) , index + 1 < demoFiles.count {
-            nextFilename = demoFiles[index + 1]
-        }
-        
-        let nextScene = SKTiledDemoScene(size: view.bounds.size)
-        nextScene.scaleMode = .aspectFill
-        let transition = SKTransition.fade(withDuration: interval)
-        view.presentScene(nextScene, transition: transition)
-        
-        nextScene.setup(fileNamed: nextFilename)
-        nextScene.liveMode = liveMode
-        nextScene.cameraNode?.showOverlay = showOverlay
-        updateWindowTitle(withString: nextFilename)
-        nextScene.tilemap?.debugDraw = debugMode
-    }
-    
-    /**
-     Load the previous tilemap scene.
-     
-     - parameter interval: `TimeInterval` transition duration.
-     */
-    func loadPreviousScene(_ interval: TimeInterval=0.4) {
-        guard let view = self.view as? SKView else { return }
-        
-        var debugMode = false
-        var liveMode = false
-        var showOverlay = true
-        
-        var currentFilename = demoFiles.first!
-        if let currentScene = view.scene as? SKTiledDemoScene {
-            if let cameraNode = currentScene.cameraNode {
-                showOverlay = cameraNode.showOverlay
-            }
-            
-            
-            liveMode = currentScene.liveMode
-            if let tilemap = currentScene.tilemap {
-                debugMode = tilemap.debugDraw
-                currentFilename = tilemap.filename!
-            }
-            
-            currentScene.removeFromParent()
-            currentScene.removeAllActions()
-        }
-        
-        view.presentScene(nil)
-        
-        var nextFilename = demoFiles.last!
-        if let index = demoFiles.index(of: currentFilename), index > 0, index - 1 < demoFiles.count {
-            nextFilename = demoFiles[index - 1]
-        }
-        
-        let nextScene = SKTiledDemoScene(size: view.bounds.size)
-        nextScene.scaleMode = .aspectFill
-        let transition = SKTransition.fade(withDuration: interval)
-        view.presentScene(nextScene, transition: transition)
-        
-        nextScene.setup(fileNamed: nextFilename)
-        nextScene.liveMode = liveMode
-        nextScene.cameraNode?.showOverlay = showOverlay
-        nextScene.tilemap?.debugDraw = debugMode
-    }
-    
-=======
-
->>>>>>> e1e5a80d
+
     /**
      Update the window's title bar with the current scene name.
 
